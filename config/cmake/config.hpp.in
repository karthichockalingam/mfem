// Copyright (c) 2010-2020, Lawrence Livermore National Security, LLC. Produced
// at the Lawrence Livermore National Laboratory. All Rights reserved. See files
// LICENSE and NOTICE for details. LLNL-CODE-806117.
//
// This file is part of the MFEM library. For more information and source code
// availability visit https://mfem.org.
//
// MFEM is free software; you can redistribute it and/or modify it under the
// terms of the BSD-3 license. We welcome feedback and contributions, see file
// CONTRIBUTING.md for details.

#ifndef MFEM_CONFIG_HEADER
#define MFEM_CONFIG_HEADER

// MFEM version: integer of the form: (major*100 + minor)*100 + patch.
#cmakedefine MFEM_VERSION @MFEM_VERSION@

// MFEM version string of the form "3.3" or "3.3.1".
#cmakedefine MFEM_VERSION_STRING "@MFEM_VERSION_STRING@"

// MFEM version type, see the MFEM_VERSION_TYPE_* constants below.
#define MFEM_VERSION_TYPE ((MFEM_VERSION)%2)

// MFEM version type constants.
#define MFEM_VERSION_TYPE_RELEASE 0
#define MFEM_VERSION_TYPE_DEVELOPMENT 1

// Separate MFEM version numbers for major, minor, and patch.
#define MFEM_VERSION_MAJOR ((MFEM_VERSION)/10000)
#define MFEM_VERSION_MINOR (((MFEM_VERSION)/100)%100)
#define MFEM_VERSION_PATCH ((MFEM_VERSION)%100)

// MFEM source directory.
#define MFEM_SOURCE_DIR "@MFEM_SOURCE_DIR@"

// MFEM install directory.
#define MFEM_INSTALL_DIR "@MFEM_INSTALL_DIR@"

// Description of the git commit used to build MFEM.
#cmakedefine MFEM_GIT_STRING "@MFEM_GIT_STRING@"

// Build the parallel MFEM library.
// Requires an MPI compiler, and the libraries HYPRE and METIS.
#cmakedefine MFEM_USE_MPI

// Enable debug checks in MFEM.
#cmakedefine MFEM_DEBUG

// Throw an exception on errors.
#cmakedefine MFEM_USE_EXCEPTIONS

// Enable zlib in MFEM.
#cmakedefine MFEM_USE_ZLIB

// Enable backtraces for mfem_error through libunwind.
#cmakedefine MFEM_USE_LIBUNWIND

// Enable MFEM features that use the METIS library (parallel MFEM).
#cmakedefine MFEM_USE_METIS

// Enable this option if linking with METIS version 5 (parallel MFEM).
#cmakedefine MFEM_USE_METIS_5

// Use LAPACK routines for various dense linear algebra operations.
#cmakedefine MFEM_USE_LAPACK

// Use thread-safe implementation. This comes at the cost of extra memory
// allocation and de-allocation.
#cmakedefine MFEM_THREAD_SAFE

// Enable the OpenMP backend.
#cmakedefine MFEM_USE_OPENMP

// [Deprecated] Enable experimental OpenMP support. Requires MFEM_THREAD_SAFE.
#cmakedefine MFEM_USE_LEGACY_OPENMP

// Enable MFEM functionality based on the Mesquite library.
#cmakedefine MFEM_USE_MESQUITE

// Enable MFEM functionality based on the SuiteSparse library.
#cmakedefine MFEM_USE_SUITESPARSE

// Enable MFEM functionality based on the SuperLU_DIST library.
#cmakedefine MFEM_USE_SUPERLU

// Enable MFEM functionality based on the STRUMPACK library.
#cmakedefine MFEM_USE_STRUMPACK

// Internal MFEM option: enable group/batch allocation for some small objects.
#cmakedefine MFEM_USE_MEMALLOC

// Enable functionality based on the Ginkgo library
#cmakedefine MFEM_USE_GINKGO

// Enable MFEM functionality based on the GnuTLS library
#cmakedefine MFEM_USE_GNUTLS

// Enable MFEM functionality based on the GSLIB library
#cmakedefine MFEM_USE_GSLIB

// Enable MFEM functionality based on the NetCDF library
#cmakedefine MFEM_USE_NETCDF

// Enable MFEM functionality based on the PETSc library
#cmakedefine MFEM_USE_PETSC

// Enable MFEM functionality based on the SLEPc library
#cmakedefine MFEM_USE_SLEPC

// Enable MFEM functionality based on the Sidre library
#cmakedefine MFEM_USE_SIDRE

// Enable the use of SIMD in the high performance templated classes
#cmakedefine MFEM_USE_SIMD

// Enable MFEM functionality based on Conduit
#cmakedefine MFEM_USE_CONDUIT

// Enable MFEM functionality based on the PUMI library
#cmakedefine MFEM_USE_PUMI

<<<<<<< HEAD
// Enable MFEM functionality based on the Moonolith library
#cmakedefine MFEM_USE_MOONOLITH
=======
// Enable MFEM functionality based on the HiOp library
#cmakedefine MFEM_USE_HIOP

// Build the GPU/CUDA-enabled version of the MFEM library.
// Requires a CUDA compiler (nvcc).
#cmakedefine MFEM_USE_CUDA

// Enable MFEM functionality based on the RAJA library
#cmakedefine MFEM_USE_RAJA

// Enable MFEM functionality based on the OCCA library
#cmakedefine MFEM_USE_OCCA

// Enable MFEM functionality based on the libCEED library
#cmakedefine MFEM_USE_CEED

// Enable MFEM functionality based on the Umpire library
#cmakedefine MFEM_USE_UMPIRE

// Enable MFEM functionality based on the ADIOS2 library
#cmakedefine MFEM_USE_ADIOS2
>>>>>>> ef0c14eb

// Which library functions to use in class StopWatch for measuring time.
// For a list of the available options, see INSTALL.
// If not defined, an option is selected automatically.
#define MFEM_TIMER_TYPE @MFEM_TIMER_TYPE@

// Enable MFEM functionality based on the SUNDIALS libraries.
#cmakedefine MFEM_USE_SUNDIALS

// Version of HYPRE used for building MFEM.
#cmakedefine MFEM_HYPRE_VERSION @MFEM_HYPRE_VERSION@

// Macro defined when PUMI is built with support for the Simmetrix SimModSuite
// library.
#cmakedefine MFEM_USE_SIMMETRIX

// Enable interface to the MKL CPardiso library.
#cmakedefine MFEM_USE_MKL_CPARDISO

#endif // MFEM_CONFIG_HEADER<|MERGE_RESOLUTION|>--- conflicted
+++ resolved
@@ -119,10 +119,9 @@
 // Enable MFEM functionality based on the PUMI library
 #cmakedefine MFEM_USE_PUMI
 
-<<<<<<< HEAD
 // Enable MFEM functionality based on the Moonolith library
 #cmakedefine MFEM_USE_MOONOLITH
-=======
+
 // Enable MFEM functionality based on the HiOp library
 #cmakedefine MFEM_USE_HIOP
 
@@ -144,7 +143,6 @@
 
 // Enable MFEM functionality based on the ADIOS2 library
 #cmakedefine MFEM_USE_ADIOS2
->>>>>>> ef0c14eb
 
 // Which library functions to use in class StopWatch for measuring time.
 // For a list of the available options, see INSTALL.
