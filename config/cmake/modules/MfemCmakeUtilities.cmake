--- conflicted
+++ resolved
@@ -994,11 +994,6 @@
   foreach(lib ${TPL_LIBRARIES})
     get_filename_component(suffix ${lib} EXT)
     # handle interfaces (e.g., SCOREC::apf)
-<<<<<<< HEAD
-    if ("${lib}" MATCHES "SCOREC::.*" OR "${lib}" MATCHES "Ginkgo::.*" OR "${lib}" MATCHES "roc::.*")
-    elseif (NOT "${lib}" MATCHES "SCOREC::.*" AND "${lib}" MATCHES ".*::.*")
-      message(FATAL_ERROR "***** interface lib found ... exiting *****")
-=======
     if ("${lib}" MATCHES "SCOREC::.*" OR "${lib}" MATCHES "Ginkgo::.*")
     elseif (TARGET "${lib}")
       mfem_get_target_options(${lib} CompileOpts LinkOpts)
@@ -1012,7 +1007,6 @@
       set(MFEM_TPLFLAGS "${MFEM_TPLFLAGS} ${COpts}")
       set(MFEM_EXT_LIBS "${MFEM_EXT_LIBS} ${LOpts}")
       # message(FATAL_ERROR "***** interface lib found ... exiting *****")
->>>>>>> 4e6b6f7d
       # handle static and shared libs
     elseif ("${suffix}" STREQUAL "${CMAKE_SHARED_LIBRARY_SUFFIX}")
       get_filename_component(dir ${lib} DIRECTORY)
