// Copyright (c) 2016, Lawrence Livermore National Security, LLC. Produced at
// the Lawrence Livermore National Laboratory. LLNL-CODE-443211. All Rights
// reserved. See file COPYRIGHT for details.
//
// This file is part of the MFEM library. For more information and source code
// availability see http://mfem.org.
//
// MFEM is free software; you can redistribute it and/or modify it under the
// terms of the GNU Lesser General Public License (as published by the Free
// Software Foundation) version 2.1 dated February 1999.

// Author: Stefano Zampini <stefano.zampini@gmail.com>

#include "../config/config.hpp"

#ifdef MFEM_USE_MPI
#ifdef MFEM_USE_PETSC

#include "linalg.hpp"
#if defined(PETSC_HAVE_HYPRE)
#include "petscmathypre.h"
#endif
#include "../fem/fem.hpp"

#include <fstream>
#include <iomanip>
#include <cmath>
#include <cstdlib>
// Note: there are additional #include statements below.

// Error handling
// Prints PETSc's stacktrace and then calls MFEM_ABORT
// We cannot use PETSc's CHKERRQ since it returns a PetscErrorCode
#define PCHKERRQ(obj,err) do {                                                   \
     if ((err))                                                                  \
     {                                                                           \
        PetscError(PetscObjectComm((PetscObject)(obj)),__LINE__,_MFEM_FUNC_NAME, \
                   __FILE__,(err),PETSC_ERROR_REPEAT,NULL);                      \
        MFEM_ABORT("Error in PETSc. See stacktrace above.");                     \
     }                                                                           \
  } while(0);
#define CCHKERRQ(comm,err) do {                                \
     if ((err))                                                \
     {                                                         \
        PetscError(comm,__LINE__,_MFEM_FUNC_NAME,              \
                   __FILE__,(err),PETSC_ERROR_REPEAT,NULL);    \
        MFEM_ABORT("Error in PETSc. See stacktrace above.");   \
     }                                                         \
  } while(0);

// Callback functions: these functions will be called by PETSc
static PetscErrorCode __mfem_ts_monitor(TS,PetscInt,PetscReal,Vec,void*);
static PetscErrorCode __mfem_ts_rhsfunction(TS,PetscReal,Vec,Vec,void*);
static PetscErrorCode __mfem_ts_rhsjacobian(TS,PetscReal,Vec,Mat,Mat,
                                            void*);
static PetscErrorCode __mfem_ts_ifunction(TS,PetscReal,Vec,Vec,Vec,void*);
static PetscErrorCode __mfem_ts_ijacobian(TS,PetscReal,Vec,Vec,
                                          PetscReal,Mat,
                                          Mat,void*);
static PetscErrorCode __mfem_snes_jacobian(SNES,Vec,Mat,Mat,void*);
static PetscErrorCode __mfem_snes_function(SNES,Vec,Vec,void*);
static PetscErrorCode __mfem_ksp_monitor(KSP,PetscInt,PetscReal,void*);
static PetscErrorCode __mfem_pc_shell_apply(PC,Vec,Vec);
static PetscErrorCode __mfem_pc_shell_apply_transpose(PC,Vec,Vec);
static PetscErrorCode __mfem_pc_shell_setup(PC);
static PetscErrorCode __mfem_pc_shell_destroy(PC);
static PetscErrorCode __mfem_mat_shell_apply(Mat,Vec,Vec);
static PetscErrorCode __mfem_mat_shell_apply_transpose(Mat,Vec,Vec);
static PetscErrorCode __mfem_mat_shell_destroy(Mat);
static PetscErrorCode __mfem_array_container_destroy(void*);
static PetscErrorCode __mfem_matarray_container_destroy(void*);

// auxiliary functions
static PetscErrorCode Convert_Array_IS(MPI_Comm,bool,const mfem::Array<int>*,
                                       PetscInt,IS*);
static PetscErrorCode Convert_Vmarks_IS(MPI_Comm,mfem::Array<Mat>&,
                                        const mfem::Array<int>*,PetscInt,IS*);
static PetscErrorCode MakeShellPC(PC,mfem::Solver&,bool);
static PetscErrorCode MakeShellPCWithFactory(PC,
                                             mfem::PetscPreconditionerFactory*);

// Equivalent functions are present in PETSc source code
// if PETSc has been compiled with hypre support
// We provide them here in case PETSC_HAVE_HYPRE is not defined
#if !defined(PETSC_HAVE_HYPRE)
static PetscErrorCode MatConvert_hypreParCSR_AIJ(hypre_ParCSRMatrix*,Mat*);
static PetscErrorCode MatConvert_hypreParCSR_IS(hypre_ParCSRMatrix*,Mat*);
#endif

// structs used by PETSc code
typedef struct
{
   mfem::Operator *op;
} __mfem_mat_shell_ctx;

typedef struct
{
   mfem::Solver                     *op;
   mfem::PetscPreconditionerFactory *factory;
   bool                             ownsop;
} __mfem_pc_shell_ctx;

typedef struct
{
   mfem::Operator        *op;          // The nonlinear operator
   mfem::PetscBCHandler  *bchandler;   // Handling of essential bc
   mfem::Vector          *work;        // Work vector
   mfem::Operator::Type  jacType;      // OperatorType for the Jacobian
} __mfem_snes_ctx;

typedef struct
{
   mfem::TimeDependentOperator     *op;             // The time-dependent operator
   mfem::PetscBCHandler            *bchandler;      // Handling of essential bc
   mfem::Vector                    *work;           // Work vector
   mfem::Operator::Type            jacType;         // OperatorType for the Jacobian
   enum mfem::PetscODESolver::Type type;
   PetscReal                       cached_shift;
   bool                            computed_rhsjac;
} __mfem_ts_ctx;

// use global scope ierr to check PETSc errors inside mfem calls
PetscErrorCode ierr;

using namespace std;

namespace mfem
{

// PetscParVector methods

void PetscParVector::_SetDataAndSize_()
{
   const PetscScalar *array;
   PetscInt           n;

   ierr = VecGetArrayRead(x,&array); PCHKERRQ(x,ierr);
   ierr = VecGetLocalSize(x,&n); PCHKERRQ(x,ierr);
   SetDataAndSize((PetscScalar*)array,n);
   ierr = VecRestoreArrayRead(x,&array); PCHKERRQ(x,ierr);
}

PetscInt PetscParVector::GlobalSize() const
{
   PetscInt N;
   ierr = VecGetSize(x,&N); PCHKERRQ(x,ierr);
   return N;
}

PetscParVector::PetscParVector(MPI_Comm comm, PetscInt glob_size,
                               PetscInt *col) : Vector()
{
   ierr = VecCreate(comm,&x); CCHKERRQ(comm,ierr);
   if (col)
   {
      PetscMPIInt myid;
      MPI_Comm_rank(comm, &myid);
      ierr = VecSetSizes(x,col[myid+1]-col[myid],PETSC_DECIDE); PCHKERRQ(x,ierr);
   }
   else
   {
      ierr = VecSetSizes(x,PETSC_DECIDE,glob_size); PCHKERRQ(x,ierr);
   }
   ierr = VecSetType(x,VECSTANDARD); PCHKERRQ(x,ierr);
   _SetDataAndSize_();
}

PetscParVector::~PetscParVector()
{
   MPI_Comm comm = PetscObjectComm((PetscObject)x);
   ierr = VecDestroy(&x); CCHKERRQ(comm,ierr);
}

PetscParVector::PetscParVector(MPI_Comm comm, PetscInt glob_size,
                               PetscScalar *_data, PetscInt *col) : Vector()
{
   MFEM_VERIFY(col,"Missing distribution");
   PetscMPIInt myid;
   MPI_Comm_rank(comm, &myid);
   ierr = VecCreateMPIWithArray(comm,1,col[myid+1]-col[myid],glob_size,_data,
                                &x); CCHKERRQ(comm,ierr)
   _SetDataAndSize_();
}

PetscParVector::PetscParVector(const PetscParVector &y) : Vector()
{
   ierr = VecDuplicate(y.x,&x); PCHKERRQ(x,ierr);
   _SetDataAndSize_();
}

PetscParVector::PetscParVector(MPI_Comm comm, const Operator &op,
                               bool transpose, bool allocate) : Vector()
{
   PetscInt loc = transpose ? op.Height() : op.Width();
   if (allocate)
   {
      ierr = VecCreate(comm,&x);
      CCHKERRQ(comm,ierr);
      ierr = VecSetSizes(x,loc,PETSC_DECIDE);
      PCHKERRQ(x,ierr);
      ierr = VecSetType(x,VECSTANDARD);
      PCHKERRQ(x,ierr);
      ierr = VecSetUp(x);
      PCHKERRQ(x,ierr);
   }
   else
   {
      ierr = VecCreateMPIWithArray(comm,1,loc,PETSC_DECIDE,NULL,
                                   &x); CCHKERRQ(comm,ierr);
   }
   _SetDataAndSize_();
}

PetscParVector::PetscParVector(const PetscParMatrix &A,
                               bool transpose, bool allocate) : Vector()
{
   Mat pA = const_cast<PetscParMatrix&>(A);
   if (!transpose)
   {
      ierr = MatCreateVecs(pA,&x,NULL); PCHKERRQ(pA,ierr);
   }
   else
   {
      ierr = MatCreateVecs(pA,NULL,&x); PCHKERRQ(pA,ierr);
   }
   if (!allocate)
   {
      ierr = VecReplaceArray(x,NULL); PCHKERRQ(x,ierr);
   }
   _SetDataAndSize_();
}

PetscParVector::PetscParVector(Vec y, bool ref) : Vector()
{
   if (ref)
   {
      ierr = PetscObjectReference((PetscObject)y); PCHKERRQ(y,ierr);
   }
   x = y;
   _SetDataAndSize_();
}

PetscParVector::PetscParVector(ParFiniteElementSpace *pfes) : Vector()
{

   HYPRE_Int* offsets = pfes->GetTrueDofOffsets();
   MPI_Comm  comm = pfes->GetComm();
   ierr = VecCreate(comm,&x); CCHKERRQ(comm,ierr);

   PetscMPIInt myid = 0;
   if (!HYPRE_AssumedPartitionCheck())
   {
      MPI_Comm_rank(comm,&myid);
   }
   ierr = VecSetSizes(x,offsets[myid+1]-offsets[myid],PETSC_DECIDE);
   PCHKERRQ(x,ierr);
   ierr = VecSetType(x,VECSTANDARD); PCHKERRQ(x,ierr);
   _SetDataAndSize_();
}

Vector * PetscParVector::GlobalVector() const
{
   VecScatter   scctx;
   Vec          vout;
   PetscScalar *array;
   PetscInt     size;

   ierr = VecScatterCreateToAll(x,&scctx,&vout); PCHKERRQ(x,ierr);
   ierr = VecScatterBegin(scctx,x,vout,INSERT_VALUES,SCATTER_FORWARD);
   PCHKERRQ(x,ierr);
   ierr = VecScatterEnd(scctx,x,vout,INSERT_VALUES,SCATTER_FORWARD);
   PCHKERRQ(x,ierr);
   ierr = VecScatterDestroy(&scctx); PCHKERRQ(x,ierr);
   ierr = VecGetArray(vout,&array); PCHKERRQ(x,ierr);
   ierr = VecGetLocalSize(vout,&size); PCHKERRQ(x,ierr);
   Array<PetscScalar> data(size);
   data.Assign(array);
   ierr = VecRestoreArray(vout,&array); PCHKERRQ(x,ierr);
   ierr = VecDestroy(&vout); PCHKERRQ(x,ierr);
   Vector *v = new Vector(data, internal::to_int(size));
   v->MakeDataOwner();
   data.LoseData();
   return v;
}

PetscParVector& PetscParVector::operator=(PetscScalar d)
{
   ierr = VecSet(x,d); PCHKERRQ(x,ierr);
   return *this;
}

PetscParVector& PetscParVector::operator=(const PetscParVector &y)
{
   ierr = VecCopy(y.x,x); PCHKERRQ(x,ierr);
   return *this;
}

void PetscParVector::PlaceArray(PetscScalar *temp_data)
{
   ierr = VecPlaceArray(x,temp_data); PCHKERRQ(x,ierr);
}

void PetscParVector::ResetArray()
{
   ierr = VecResetArray(x); PCHKERRQ(x,ierr);
}

void PetscParVector::Randomize(PetscInt seed)
{
   PetscRandom rctx;

   ierr = PetscRandomCreate(PetscObjectComm((PetscObject)x),&rctx);
   PCHKERRQ(x,ierr);
   ierr = PetscRandomSetSeed(rctx,(unsigned long)seed); PCHKERRQ(x,ierr);
   ierr = PetscRandomSeed(rctx); PCHKERRQ(x,ierr);
   ierr = VecSetRandom(x,rctx); PCHKERRQ(x,ierr);
   ierr = PetscRandomDestroy(&rctx); PCHKERRQ(x,ierr);
}

void PetscParVector::Print(const char *fname, bool binary) const
{
   if (fname)
   {
      PetscViewer view;

      if (binary)
      {
         ierr = PetscViewerBinaryOpen(PetscObjectComm((PetscObject)x),fname,
                                      FILE_MODE_WRITE,&view);
      }
      else
      {
         ierr = PetscViewerASCIIOpen(PetscObjectComm((PetscObject)x),fname,&view);
      }
      PCHKERRQ(x,ierr);
      ierr = VecView(x,view); PCHKERRQ(x,ierr);
      ierr = PetscViewerDestroy(&view); PCHKERRQ(x,ierr);
   }
   else
   {
      ierr = VecView(x,NULL); PCHKERRQ(x,ierr);
   }
}

// PetscParMatrix methods

PetscInt PetscParMatrix::GetNumRows() const
{
   PetscInt N;
   ierr = MatGetLocalSize(A,&N,NULL); PCHKERRQ(A,ierr);
   return N;
}

PetscInt PetscParMatrix::GetNumCols() const
{
   PetscInt N;
   ierr = MatGetLocalSize(A,NULL,&N); PCHKERRQ(A,ierr);
   return N;
}

PetscInt PetscParMatrix::M() const
{
   PetscInt N;
   ierr = MatGetSize(A,&N,NULL); PCHKERRQ(A,ierr);
   return N;
}

PetscInt PetscParMatrix::N() const
{
   PetscInt N;
   ierr = MatGetSize(A,NULL,&N); PCHKERRQ(A,ierr);
   return N;
}

PetscInt PetscParMatrix::NNZ() const
{
   MatInfo info;
   ierr = MatGetInfo(A,MAT_GLOBAL_SUM,&info); PCHKERRQ(A,ierr);
   return (PetscInt)info.nz_used;
}

void PetscParMatrix::Init()
{
   A = NULL;
   X = Y = NULL;
   height = width = 0;
}

PetscParMatrix::PetscParMatrix()
{
   Init();
}

PetscParMatrix::PetscParMatrix(const HypreParMatrix *ha, Operator::Type tid)
{
   Init();
   height = ha->Height();
   width  = ha->Width();
<<<<<<< HEAD
   switch (tid)
   {
      case Operator::PETSC_MATAIJ:
      case Operator::PETSC_MATIS:
         ConvertOperator(ha->GetComm(),*ha,&A,tid==Operator::PETSC_MATAIJ);
         break;
#if defined(PETSC_HAVE_HYPRE)
      case Operator::PETSC_MATHYPRE:
         ierr = MatCreateFromParCSR(*ha,MATHYPRE,PETSC_USE_POINTER,&A);
         CCHKERRQ(ha->GetComm(),ierr);
         break;
#endif
      case Operator::PETSC_MATSHELL:
         MakeWrapper(ha->GetComm(),ha,&A);
         break;
      default:
         MFEM_ABORT("unsupported PETSc format: type id = " << tid);
   }
=======
   ConvertOperator(ha->GetComm(),*ha,&A,tid);
>>>>>>> 36bbb002
}

PetscParMatrix::PetscParMatrix(MPI_Comm comm, const Operator *op,
                               Operator::Type tid)
{
   Init();
   height = op->Height();
   width  = op->Width();
   ConvertOperator(comm,*op,&A,tid);
}

PetscParMatrix::PetscParMatrix(MPI_Comm comm, PetscInt glob_size,
                               PetscInt *row_starts, SparseMatrix *diag,
                               Operator::Type tid)
{
   Init();
   BlockDiagonalConstructor(comm,row_starts,row_starts,diag,
                            tid==PETSC_MATAIJ,&A);
   // update base class
   height = GetNumRows();
   width  = GetNumCols();
}

PetscParMatrix::PetscParMatrix(MPI_Comm comm, PetscInt global_num_rows,
                               PetscInt global_num_cols, PetscInt *row_starts,
                               PetscInt *col_starts, SparseMatrix *diag,
                               Operator::Type tid)
{
   Init();
   BlockDiagonalConstructor(comm,row_starts,col_starts,diag,
                            tid==PETSC_MATAIJ,&A);
   // update base class
   height = GetNumRows();
   width  = GetNumCols();
}

PetscParMatrix& PetscParMatrix::operator=(const HypreParMatrix& B)
{
   if (A)
   {
      MPI_Comm comm = PetscObjectComm((PetscObject)A);
      ierr = MatDestroy(&A); CCHKERRQ(comm,ierr);
      if (X) { delete X; }
      if (Y) { delete Y; }
      X = Y = NULL;
   }
   height = B.Height();
   width  = B.Width();
#if defined(PETSC_HAVE_HYPRE)
   ierr = MatCreateFromParCSR(B,MATAIJ,PETSC_USE_POINTER,&A);
#else
   ierr = MatConvert_hypreParCSR_AIJ(B,&A); CCHKERRQ(B.GetComm(),ierr);
#endif
   return *this;
}

PetscParMatrix& PetscParMatrix::operator=(const PetscParMatrix& B)
{
   if (A)
   {
      MPI_Comm comm = PetscObjectComm((PetscObject)A);
      ierr = MatDestroy(&A); CCHKERRQ(comm,ierr);
      if (X) { delete X; }
      if (Y) { delete Y; }
      X = Y = NULL;
   }
   height = B.Height();
   width  = B.Width();
   ierr   = MatDuplicate(B,MAT_COPY_VALUES,&A); CCHKERRQ(B.GetComm(),ierr);
   return *this;
}

PetscParMatrix& PetscParMatrix::operator+=(const PetscParMatrix& B)
{
   if (!A)
   {
      ierr = MatDuplicate(B,MAT_COPY_VALUES,&A); CCHKERRQ(B.GetComm(),ierr);
   }
   else
   {
      MFEM_VERIFY(height == B.Height(),"Invalid number of local rows");
      MFEM_VERIFY(width  == B.Width(), "Invalid number of local columns");
      ierr = MatAXPY(A,1.0,B,DIFFERENT_NONZERO_PATTERN); CCHKERRQ(B.GetComm(),ierr);
   }
   return *this;
}

void PetscParMatrix::
BlockDiagonalConstructor(MPI_Comm comm,
                         PetscInt *row_starts, PetscInt *col_starts,
                         SparseMatrix *diag, bool assembled, Mat* Ad)
{
   Mat      A;
   PetscInt lrsize,lcsize,rstart,cstart;
   PetscMPIInt myid = 0,commsize;

   ierr = MPI_Comm_size(comm,&commsize); CCHKERRQ(comm,ierr);
   if (!HYPRE_AssumedPartitionCheck())
   {
      ierr = MPI_Comm_rank(comm,&myid); CCHKERRQ(comm,ierr);
   }
   lrsize = row_starts[myid+1]-row_starts[myid];
   rstart = row_starts[myid];
   lcsize = col_starts[myid+1]-col_starts[myid];
   cstart = col_starts[myid];

   if (!assembled)
   {
      IS is;
      ierr = ISCreateStride(comm,diag->Height(),rstart,1,&is); CCHKERRQ(comm,ierr);
      ISLocalToGlobalMapping rl2g,cl2g;
      ierr = ISLocalToGlobalMappingCreateIS(is,&rl2g); PCHKERRQ(is,ierr);
      ierr = ISDestroy(&is); CCHKERRQ(comm,ierr);
      if (row_starts != col_starts)
      {
         ierr = ISCreateStride(comm,diag->Width(),cstart,1,&is);
         CCHKERRQ(comm,ierr);
         ierr = ISLocalToGlobalMappingCreateIS(is,&cl2g); PCHKERRQ(is,ierr);
         ierr = ISDestroy(&is); CCHKERRQ(comm,ierr);
      }
      else
      {
         ierr = PetscObjectReference((PetscObject)rl2g); PCHKERRQ(rl2g,ierr);
         cl2g = rl2g;
      }

      // Create the PETSc object (MATIS format)
      ierr = MatCreate(comm,&A); CCHKERRQ(comm,ierr);
      ierr = MatSetSizes(A,lrsize,lcsize,PETSC_DECIDE,PETSC_DECIDE);
      PCHKERRQ(A,ierr);
      ierr = MatSetType(A,MATIS); PCHKERRQ(A,ierr);
      ierr = MatSetLocalToGlobalMapping(A,rl2g,cl2g); PCHKERRQ(A,ierr);
      ierr = ISLocalToGlobalMappingDestroy(&rl2g); PCHKERRQ(A,ierr)
      ierr = ISLocalToGlobalMappingDestroy(&cl2g); PCHKERRQ(A,ierr)

      // Copy SparseMatrix into PETSc SeqAIJ format
      Mat lA;
      ierr = MatISGetLocalMat(A,&lA); PCHKERRQ(A,ierr);
      if (sizeof(PetscInt) == sizeof(int))
      {
         ierr = MatSeqAIJSetPreallocationCSR(lA,diag->GetI(),diag->GetJ(),
                                             diag->GetData()); PCHKERRQ(lA,ierr);
      }
      else
      {
         MFEM_ABORT("64bit indices not yet supported");
      }
   }
   else
   {
      PetscScalar *da;
      PetscInt    *dii,*djj,*oii,
                  m = diag->Height()+1, nnz = diag->NumNonZeroElems();

      diag->SortColumnIndices();
      // if we can take ownership of the SparseMatrix arrays, we can avoid this
      // step
      ierr = PetscMalloc1(m,&dii); CCHKERRQ(PETSC_COMM_SELF,ierr);
      ierr = PetscMalloc1(nnz,&djj); CCHKERRQ(PETSC_COMM_SELF,ierr);
      ierr = PetscMalloc1(nnz,&da); CCHKERRQ(PETSC_COMM_SELF,ierr);
      if (sizeof(PetscInt) == sizeof(int))
      {
         ierr = PetscMemcpy(dii,diag->GetI(),m*sizeof(PetscInt));
         CCHKERRQ(PETSC_COMM_SELF,ierr);
         ierr = PetscMemcpy(djj,diag->GetJ(),nnz*sizeof(PetscInt));
         CCHKERRQ(PETSC_COMM_SELF,ierr);
         ierr = PetscMemcpy(da,diag->GetData(),nnz*sizeof(PetscScalar));
         CCHKERRQ(PETSC_COMM_SELF,ierr);
      }
      else
      {
         MFEM_ABORT("64bit indices not yet supported");
      }
      ierr = PetscCalloc1(m,&oii);
      CCHKERRQ(PETSC_COMM_SELF,ierr);
      if (commsize > 1)
      {
         ierr = MatCreateMPIAIJWithSplitArrays(comm,lrsize,lcsize,PETSC_DECIDE,
                                               PETSC_DECIDE,
                                               dii,djj,da,oii,NULL,NULL,&A);
         CCHKERRQ(comm,ierr);
      }
      else
      {
         ierr = MatCreateSeqAIJWithArrays(comm,lrsize,lcsize,dii,djj,da,&A);
         CCHKERRQ(comm,ierr);
      }

      void *ptrs[4] = {dii,djj,da,oii};
      const char *names[4] = {"_mfem_csr_dii",
                              "_mfem_csr_djj",
                              "_mfem_csr_da",
                              "_mfem_csr_oii",
                             };
      for (PetscInt i=0; i<4; i++)
      {
         PetscContainer c;

         ierr = PetscContainerCreate(comm,&c); CCHKERRQ(comm,ierr);
         ierr = PetscContainerSetPointer(c,ptrs[i]); CCHKERRQ(comm,ierr);
         ierr = PetscContainerSetUserDestroy(c,__mfem_array_container_destroy);
         CCHKERRQ(comm,ierr);
         ierr = PetscObjectCompose((PetscObject)A,names[i],(PetscObject)c);
         CCHKERRQ(comm,ierr);
         ierr = PetscContainerDestroy(&c); CCHKERRQ(comm,ierr);
      }
   }

   // Tell PETSc the matrix is ready to be used
   ierr = MatAssemblyBegin(A,MAT_FINAL_ASSEMBLY); PCHKERRQ(A,ierr);
   ierr = MatAssemblyEnd(A,MAT_FINAL_ASSEMBLY); PCHKERRQ(A,ierr);

   *Ad = A;
}

// TODO ADD THIS CONSTRUCTOR
//PetscParMatrix::PetscParMatrix(MPI_Comm comm, int nrows, PetscInt glob_nrows,
//                  PetscInt glob_ncols, int *I, PetscInt *J,
//                  double *data, PetscInt *rows, PetscInt *cols)
//{
//}

// TODO This should take a reference on op but how?
void PetscParMatrix::MakeWrapper(MPI_Comm comm, const Operator* op, Mat *A)
{
   __mfem_mat_shell_ctx *ctx = new __mfem_mat_shell_ctx;
   ierr = MatCreate(comm,A); CCHKERRQ(comm,ierr);
   ierr = MatSetSizes(*A,op->Height(),op->Width(),
                      PETSC_DECIDE,PETSC_DECIDE); PCHKERRQ(A,ierr);
   ierr = MatSetType(*A,MATSHELL); PCHKERRQ(A,ierr);
   ierr = MatShellSetContext(*A,(void *)ctx); PCHKERRQ(A,ierr);
   ierr = MatShellSetOperation(*A,MATOP_MULT,
                               (void (*)())__mfem_mat_shell_apply);
   PCHKERRQ(A,ierr);
   ierr = MatShellSetOperation(*A,MATOP_MULT_TRANSPOSE,
                               (void (*)())__mfem_mat_shell_apply_transpose);
   PCHKERRQ(A,ierr);
   ierr = MatShellSetOperation(*A,MATOP_DESTROY,
                               (void (*)())__mfem_mat_shell_destroy);
   PCHKERRQ(A,ierr);
   ierr = MatSetUp(*A); PCHKERRQ(*A,ierr);
   ctx->op = const_cast<Operator *>(op);
}

void PetscParMatrix::ConvertOperator(MPI_Comm comm, const Operator &op, Mat* A,
                                     Operator::Type tid)
{
   PetscParMatrix   *pA = const_cast<PetscParMatrix *>
                          (dynamic_cast<const PetscParMatrix *>(&op));
   HypreParMatrix   *pH = const_cast<HypreParMatrix *>
                          (dynamic_cast<const HypreParMatrix *>(&op));
   BlockOperator    *pB = const_cast<BlockOperator *>
                          (dynamic_cast<const BlockOperator *>(&op));
   IdentityOperator *pI = const_cast<IdentityOperator *>
                          (dynamic_cast<const IdentityOperator *>(&op));

   if (pA)
   {
      Mat       At = NULL;
      PetscBool ismatis,istrans;

      ierr = PetscObjectTypeCompare((PetscObject)(pA->A),MATTRANSPOSEMAT,&istrans);
      CCHKERRQ(pA->GetComm(),ierr);
      if (!istrans)
      {
         if (tid == pA->GetType()) // use same object and return
         {
            ierr = PetscObjectReference((PetscObject)(pA->A));
            CCHKERRQ(pA->GetComm(),ierr);
            *A = pA->A;
            return;
         }
         ierr = PetscObjectTypeCompare((PetscObject)(pA->A),MATIS,&ismatis);
         CCHKERRQ(pA->GetComm(),ierr);
      }
      else
      {
         ierr = MatTransposeGetMat(pA->A,&At); CCHKERRQ(pA->GetComm(),ierr);
         ierr = PetscObjectTypeCompare((PetscObject)(At),MATIS,&ismatis);
         CCHKERRQ(pA->GetComm(),ierr);
      }

      // Try to convert
      if (tid == PETSC_MATAIJ)
      {
         if (ismatis)
         {
            if (istrans)
            {
               Mat B;

               ierr = MatISGetMPIXAIJ(At,MAT_INITIAL_MATRIX,&B); PCHKERRQ(pA->A,ierr);
               ierr = MatCreateTranspose(B,A); PCHKERRQ(pA->A,ierr);
               ierr = MatDestroy(&B); PCHKERRQ(pA->A,ierr);
            }
            else
            {
               ierr = MatISGetMPIXAIJ(pA->A,MAT_INITIAL_MATRIX,A);
               PCHKERRQ(pA->A,ierr);
            }
         }
         else
         {
            PetscMPIInt size;
            ierr = MPI_Comm_size(comm,&size); CCHKERRQ(comm,ierr);

            // call MatConvert and see if a converter is available
            if (istrans)
            {
               Mat B;
               ierr = MatConvert(At,size > 1 ? MATMPIAIJ : MATSEQAIJ,MAT_INITIAL_MATRIX,&B);
               PCHKERRQ(pA->A,ierr);
               ierr = MatCreateTranspose(B,A); PCHKERRQ(pA->A,ierr);
               ierr = MatDestroy(&B); PCHKERRQ(pA->A,ierr);
            }
            else
            {
               ierr = MatConvert(pA->A, size > 1 ? MATMPIAIJ : MATSEQAIJ,MAT_INITIAL_MATRIX,A);
               PCHKERRQ(pA->A,ierr);
            }
         }
      }
      else if (tid == PETSC_MATIS)
      {
         if (istrans)
         {
            Mat B;
            ierr = MatConvert(At,MATIS,MAT_INITIAL_MATRIX,&B); PCHKERRQ(pA->A,ierr);
            ierr = MatCreateTranspose(B,A); PCHKERRQ(pA->A,ierr);
            ierr = MatDestroy(&B); PCHKERRQ(pA->A,ierr);
         }
         else
         {
            ierr = MatConvert(pA->A,MATIS,MAT_INITIAL_MATRIX,A); PCHKERRQ(pA->A,ierr);
         }
      }
      else if (tid == PETSC_MATSHELL)
      {
         MakeWrapper(comm,&op,A);
      }
      else
      {
         MFEM_ABORT("Unsupported operator type conversion " << tid)
      }
   }
   else if (pH)
   {
      if (tid == PETSC_MATAIJ)
      {
#if defined(PETSC_HAVE_HYPRE)
         ierr = MatCreateFromParCSR(const_cast<HypreParMatrix&>(*pH),MATAIJ,
                                    PETSC_USE_POINTER,A);
#else
         ierr = MatConvert_hypreParCSR_AIJ(const_cast<HypreParMatrix&>(*pH),A);
#endif
         CCHKERRQ(pH->GetComm(),ierr);
      }
      else if (tid == PETSC_MATIS)
      {
#if defined(PETSC_HAVE_HYPRE)
         ierr = MatCreateFromParCSR(const_cast<HypreParMatrix&>(*pH),MATIS,
                                    PETSC_USE_POINTER,A);
#else
         ierr = MatConvert_hypreParCSR_IS(const_cast<HypreParMatrix&>(*pH),A);
#endif
         CCHKERRQ(pH->GetComm(),ierr);
      }
      else if (tid == PETSC_MATSHELL)
      {
         MakeWrapper(comm,&op,A);
      }
      else
      {
         MFEM_ABORT("Conversion from HypreParCSR to operator type = " << tid <<
                    " is not implemented");
      }
   }
   else if (pB)
   {
      Mat      *mats,*matsl2l = NULL;
      PetscInt i,j,nr,nc;

      nr = pB->NumRowBlocks();
      nc = pB->NumColBlocks();
      ierr = PetscCalloc1(nr*nc,&mats); CCHKERRQ(PETSC_COMM_SELF,ierr);
      if (tid == PETSC_MATIS)
      {
         ierr = PetscCalloc1(nr,&matsl2l); CCHKERRQ(PETSC_COMM_SELF,ierr);
      }
      for (i=0; i<nr; i++)
      {
         PetscBool needl2l = PETSC_TRUE;

         for (j=0; j<nc; j++)
         {
            if (!pB->IsZeroBlock(i,j))
            {
               ConvertOperator(comm,pB->GetBlock(i,j),&mats[i*nc+j],tid);
               if (tid == PETSC_MATIS && needl2l)
               {
                  PetscContainer c;
                  ierr = PetscObjectQuery((PetscObject)mats[i*nc+j],"__mfem_l2l",
                                          (PetscObject*)&c);
                  PCHKERRQ(mats[i*nc+j],ierr);
                  // special case for block operators: the local Vdofs should be
                  // ordered as:
                  // [f1_1,...f1_N1,f2_1,...,f2_N2,...,fm_1,...,fm_Nm]
                  // with m fields, Ni the number of Vdofs for the i-th field
                  if (c)
                  {
                     Array<Mat> *l2l = NULL;
                     ierr = PetscContainerGetPointer(c,(void**)&l2l);
                     PCHKERRQ(c,ierr);
                     MFEM_VERIFY(l2l->Size() == 1,"Unexpected size "
                                 << l2l->Size() << " for block row " << i );
                     ierr = PetscObjectReference((PetscObject)(*l2l)[0]);
                     PCHKERRQ(c,ierr);
                     matsl2l[i] = (*l2l)[0];
                     needl2l = PETSC_FALSE;
                  }
               }
            }
         }
      }
      ierr = MatCreateNest(comm,nr,NULL,nc,NULL,mats,A); CCHKERRQ(comm,ierr);
      if (tid == PETSC_MATIS)
      {
         ierr = MatConvert(*A,MATIS,MAT_INPLACE_MATRIX,A); CCHKERRQ(comm,ierr);

         mfem::Array<Mat> *vmatsl2l = new mfem::Array<Mat>(nr);
         for (PetscInt i=0; i<nr; i++) { (*vmatsl2l)[i] = matsl2l[i]; }
         ierr = PetscFree(matsl2l); CCHKERRQ(PETSC_COMM_SELF,ierr);

         PetscContainer c;
         ierr = PetscContainerCreate(comm,&c); CCHKERRQ(comm,ierr);
         ierr = PetscContainerSetPointer(c,vmatsl2l); PCHKERRQ(c,ierr);
         ierr = PetscContainerSetUserDestroy(c,__mfem_matarray_container_destroy);
         PCHKERRQ(c,ierr);
         ierr = PetscObjectCompose((PetscObject)(*A),"__mfem_l2l",(PetscObject)c);
         PCHKERRQ((*A),ierr);
         ierr = PetscContainerDestroy(&c); CCHKERRQ(comm,ierr);
      }
      for (i=0; i<nr*nc; i++) { ierr = MatDestroy(&mats[i]); CCHKERRQ(comm,ierr); }
      ierr = PetscFree(mats); CCHKERRQ(PETSC_COMM_SELF,ierr);
   }
   else if (pI)
   {
      MFEM_VERIFY(tid == PETSC_MATAIJ,"Unsupported operation");
      PetscInt rst;

      ierr = MatCreate(comm,A); CCHKERRQ(comm,ierr);
      ierr = MatSetSizes(*A,pI->Height(),pI->Width(),PETSC_DECIDE,PETSC_DECIDE);
      PCHKERRQ(A,ierr);
      ierr = MatSetType(*A,MATAIJ); PCHKERRQ(*A,ierr);
      ierr = MatMPIAIJSetPreallocation(*A,1,NULL,0,NULL); PCHKERRQ(*A,ierr);
      ierr = MatSeqAIJSetPreallocation(*A,1,NULL); PCHKERRQ(*A,ierr);
      ierr = MatSetOption(*A,MAT_NO_OFF_PROC_ENTRIES,PETSC_TRUE); PCHKERRQ(*A,ierr);
      ierr = MatGetOwnershipRange(*A,&rst,NULL); PCHKERRQ(*A,ierr);
      for (PetscInt i = rst; i < rst+pI->Height(); i++)
      {
         ierr = MatSetValue(*A,i,i,1.,INSERT_VALUES); PCHKERRQ(*A,ierr);
      }
      ierr = MatAssemblyBegin(*A,MAT_FINAL_ASSEMBLY); PCHKERRQ(*A,ierr);
      ierr = MatAssemblyEnd(*A,MAT_FINAL_ASSEMBLY); PCHKERRQ(*A,ierr);
   }
   else // fallback to general operator
   {
      MakeWrapper(comm,&op,A);
   }
}

void PetscParMatrix::Destroy()
{
   if (A != NULL)
   {
      MPI_Comm comm = MPI_COMM_NULL;
      ierr = PetscObjectGetComm((PetscObject)A,&comm); PCHKERRQ(A,ierr);
      ierr = MatDestroy(&A); CCHKERRQ(comm,ierr);
   }
   delete X;
   delete Y;
   X = Y = NULL;
}

PetscParMatrix::PetscParMatrix(Mat a, bool ref)
{
   if (ref)
   {
      ierr = PetscObjectReference((PetscObject)a); PCHKERRQ(a,ierr);
   }
   Init();
   A = a;
   height = GetNumRows();
   width = GetNumCols();
}

// Computes y = alpha * A  * x + beta * y
//       or y = alpha * A^T* x + beta * y
static void MatMultKernel(Mat A,PetscScalar a,Vec X,PetscScalar b,Vec Y,
                          bool transpose)
{
   PetscErrorCode (*f)(Mat,Vec,Vec);
   PetscErrorCode (*fadd)(Mat,Vec,Vec,Vec);
   if (transpose)
   {
      f = MatMultTranspose;
      fadd = MatMultTransposeAdd;
   }
   else
   {
      f = MatMult;
      fadd = MatMultAdd;
   }
   if (a != 0.)
   {
      if (b == 1.)
      {
         ierr = VecScale(X,a); PCHKERRQ(A,ierr);
         ierr = (*fadd)(A,X,Y,Y); PCHKERRQ(A,ierr);
         ierr = VecScale(X,1./a); PCHKERRQ(A,ierr);
      }
      else if (b != 0.)
      {
         ierr = VecScale(X,a); PCHKERRQ(A,ierr);
         ierr = VecScale(Y,b); PCHKERRQ(A,ierr);
         ierr = (*fadd)(A,X,Y,Y); PCHKERRQ(A,ierr);
         ierr = VecScale(X,1./a); PCHKERRQ(A,ierr);
      }
      else
      {
         ierr = (*f)(A,X,Y); PCHKERRQ(A,ierr);
         if (a != 1.)
         {
            ierr = VecScale(Y,a); PCHKERRQ(A,ierr);
         }
      }
   }
   else
   {
      if (b == 1.)
      {
         // do nothing
      }
      else if (b != 0.)
      {
         ierr = VecScale(Y,b); PCHKERRQ(A,ierr);
      }
      else
      {
         ierr = VecSet(Y,0.); PCHKERRQ(A,ierr);
      }
   }
}

void PetscParMatrix::MakeRef(const PetscParMatrix &master)
{
   ierr = PetscObjectReference((PetscObject)master.A); PCHKERRQ(master.A,ierr);
   Destroy();
   Init();
   A = master.A;
   height = master.height;
   width = master.width;
}

PetscParVector * PetscParMatrix::GetX() const
{
   if (!X)
   {
      MFEM_VERIFY(A,"Mat not present");
      X = new PetscParVector(*this,false); PCHKERRQ(A,ierr);
   }
   return X;
}

PetscParVector * PetscParMatrix::GetY() const
{
   if (!Y)
   {
      MFEM_VERIFY(A,"Mat not present");
      Y = new PetscParVector(*this,true); PCHKERRQ(A,ierr);
   }
   return Y;
}

PetscParMatrix * PetscParMatrix::Transpose(bool action)
{
   Mat B;
   if (action)
   {
      ierr = MatCreateTranspose(A,&B); PCHKERRQ(A,ierr);
   }
   else
   {
      ierr = MatTranspose(A,MAT_INITIAL_MATRIX,&B); PCHKERRQ(A,ierr);
   }
   return new PetscParMatrix(B,false);
}

void PetscParMatrix::operator*=(double s)
{
   ierr = MatScale(A,s); PCHKERRQ(A,ierr);
}

void PetscParMatrix::Mult(double a, const Vector &x, double b, Vector &y) const
{
   MFEM_ASSERT(x.Size() == Width(), "invalid x.Size() = " << x.Size()
               << ", expected size = " << Width());
   MFEM_ASSERT(y.Size() == Height(), "invalid y.Size() = " << y.Size()
               << ", expected size = " << Height());

   PetscParVector *XX = GetX();
   PetscParVector *YY = GetY();
   XX->PlaceArray(x.GetData());
   YY->PlaceArray(y.GetData());
   MatMultKernel(A,a,XX->x,b,YY->x,false);
   XX->ResetArray();
   YY->ResetArray();
}

void PetscParMatrix::MultTranspose(double a, const Vector &x, double b,
                                   Vector &y) const
{
   MFEM_ASSERT(x.Size() == Height(), "invalid x.Size() = " << x.Size()
               << ", expected size = " << Height());
   MFEM_ASSERT(y.Size() == Width(), "invalid y.Size() = " << y.Size()
               << ", expected size = " << Width());

   PetscParVector *XX = GetX();
   PetscParVector *YY = GetY();
   YY->PlaceArray(x.GetData());
   XX->PlaceArray(y.GetData());
   MatMultKernel(A,a,YY->x,b,XX->x,true);
   XX->ResetArray();
   YY->ResetArray();
}

void PetscParMatrix::Print(const char *fname, bool binary) const
{
   if (fname)
   {
      PetscViewer view;

      if (binary)
      {
         ierr = PetscViewerBinaryOpen(PetscObjectComm((PetscObject)A),fname,
                                      FILE_MODE_WRITE,&view);
      }
      else
      {
         ierr = PetscViewerASCIIOpen(PetscObjectComm((PetscObject)A),fname,&view);
      }
      PCHKERRQ(A,ierr);
      ierr = MatView(A,view); PCHKERRQ(A,ierr);
      ierr = PetscViewerDestroy(&view); PCHKERRQ(A,ierr);
   }
   else
   {
      ierr = MatView(A,NULL); PCHKERRQ(A,ierr);
   }
}


PetscParMatrix * RAP(PetscParMatrix *Rt, PetscParMatrix *A, PetscParMatrix *P)
{
   Mat       pA = *A,pP = *P,pRt = *Rt;
   Mat       B;
   PetscBool Aismatis,Pismatis,Rtismatis;

   MFEM_VERIFY(A->Width() == P->Height(),
               "Petsc RAP: Number of local cols of A " << A->Width() <<
               " differs from number of local rows of P " << P->Height());
   MFEM_VERIFY(A->Height() == Rt->Height(),
               "Petsc RAP: Number of local rows of A " << A->Height() <<
               " differs from number of local rows of Rt " << Rt->Height());
   ierr = PetscObjectTypeCompare((PetscObject)pA,MATIS,&Aismatis);
   PCHKERRQ(pA,ierr);
   ierr = PetscObjectTypeCompare((PetscObject)pP,MATIS,&Pismatis);
   PCHKERRQ(pA,ierr);
   ierr = PetscObjectTypeCompare((PetscObject)pRt,MATIS,&Rtismatis);
   PCHKERRQ(pA,ierr);
   if (Aismatis &&
       Pismatis &&
       Rtismatis) // handle special case (this code will eventually go into PETSc)
   {
      Mat                    lA,lP,lB,lRt;
      ISLocalToGlobalMapping cl2gP,cl2gRt;
      PetscInt               rlsize,clsize,rsize,csize;

      ierr = MatGetLocalToGlobalMapping(pP,NULL,&cl2gP); PCHKERRQ(pA,ierr);
      ierr = MatGetLocalToGlobalMapping(pRt,NULL,&cl2gRt); PCHKERRQ(pA,ierr);
      ierr = MatGetLocalSize(pP,NULL,&clsize); PCHKERRQ(pP,ierr);
      ierr = MatGetLocalSize(pRt,NULL,&rlsize); PCHKERRQ(pRt,ierr);
      ierr = MatGetSize(pP,NULL,&csize); PCHKERRQ(pP,ierr);
      ierr = MatGetSize(pRt,NULL,&rsize); PCHKERRQ(pRt,ierr);
      ierr = MatCreate(A->GetComm(),&B); PCHKERRQ(pA,ierr);
      ierr = MatSetSizes(B,rlsize,clsize,rsize,csize); PCHKERRQ(B,ierr);
      ierr = MatSetType(B,MATIS); PCHKERRQ(B,ierr);
      ierr = MatSetLocalToGlobalMapping(B,cl2gRt,cl2gP); PCHKERRQ(B,ierr);
      ierr = MatISGetLocalMat(pA,&lA); PCHKERRQ(pA,ierr);
      ierr = MatISGetLocalMat(pP,&lP); PCHKERRQ(pA,ierr);
      ierr = MatISGetLocalMat(pRt,&lRt); PCHKERRQ(pA,ierr);
      if (lRt == lP)
      {
         ierr = MatPtAP(lA,lP,MAT_INITIAL_MATRIX,PETSC_DEFAULT,&lB);
         PCHKERRQ(lA,ierr);
      }
      else
      {
         Mat lR;
         ierr = MatTranspose(lRt,MAT_INITIAL_MATRIX,&lR); PCHKERRQ(lRt,ierr);
         ierr = MatMatMatMult(lR,lA,lP,MAT_INITIAL_MATRIX,PETSC_DEFAULT,&lB);
         PCHKERRQ(lRt,ierr);
         ierr = MatDestroy(&lR); PCHKERRQ(lRt,ierr);
      }

      // attach lRt matrix to the subdomain local matrix
      // it may be used if markers on vdofs have to be mapped on
      // subdomain true dofs
      {
         mfem::Array<Mat> *vmatsl2l = new mfem::Array<Mat>(1);
         ierr = PetscObjectReference((PetscObject)lRt); PCHKERRQ(lRt,ierr);
         (*vmatsl2l)[0] = lRt;

         PetscContainer c;
         ierr = PetscContainerCreate(PetscObjectComm((PetscObject)B),&c);
         PCHKERRQ(B,ierr);
         ierr = PetscContainerSetPointer(c,vmatsl2l); PCHKERRQ(c,ierr);
         ierr = PetscContainerSetUserDestroy(c,__mfem_matarray_container_destroy);
         PCHKERRQ(c,ierr);
         ierr = PetscObjectCompose((PetscObject)B,"__mfem_l2l",(PetscObject)c);
         PCHKERRQ(B,ierr);
         ierr = PetscContainerDestroy(&c); PCHKERRQ(B,ierr);
      }

      // Set local problem
      ierr = MatISSetLocalMat(B,lB); PCHKERRQ(lB,ierr);
      ierr = MatDestroy(&lB); PCHKERRQ(lA,ierr);
      ierr = MatAssemblyBegin(B,MAT_FINAL_ASSEMBLY); PCHKERRQ(B,ierr);
      ierr = MatAssemblyEnd(B,MAT_FINAL_ASSEMBLY); PCHKERRQ(B,ierr);
   }
   else // it raises an error if the PtAP is not supported in PETSc
   {
      if (pP == pRt)
      {
         ierr = MatPtAP(pA,pP,MAT_INITIAL_MATRIX,PETSC_DEFAULT,&B);
         PCHKERRQ(pA,ierr);
      }
      else
      {
         Mat pR;
         ierr = MatTranspose(pRt,MAT_INITIAL_MATRIX,&pR); PCHKERRQ(Rt,ierr);
         ierr = MatMatMatMult(pR,pA,pP,MAT_INITIAL_MATRIX,PETSC_DEFAULT,&B);
         PCHKERRQ(pRt,ierr);
         ierr = MatDestroy(&pR); PCHKERRQ(pRt,ierr);
      }
   }
   return new PetscParMatrix(B);
}

PetscParMatrix * RAP(PetscParMatrix *A, PetscParMatrix *P)
{
   PetscParMatrix *out = RAP(P,A,P);
   return out;
}

PetscParMatrix* PetscParMatrix::EliminateRowsCols(const Array<int> &rows_cols)
{
   Mat             Ae;
   const int       *data;
   PetscInt        M,N,i,n,*idxs,rst;

   ierr = MatGetSize(A,&M,&N); PCHKERRQ(A,ierr);
   MFEM_VERIFY(M == N,"Rectangular case unsupported");
   ierr = MatGetOwnershipRange(A,&rst,NULL); PCHKERRQ(A,ierr);
   ierr = MatDuplicate(A,MAT_COPY_VALUES,&Ae); PCHKERRQ(A,ierr);
   ierr = MatSetOption(A,MAT_NO_OFF_PROC_ZERO_ROWS,PETSC_TRUE); PCHKERRQ(A,ierr);
   // rows need to be in global numbering
   n = rows_cols.Size();
   data = rows_cols.GetData();
   ierr = PetscMalloc1(n,&idxs); PCHKERRQ(A,ierr);
   for (i=0; i<n; i++) { idxs[i] = data[i] + rst; }
   ierr = MatZeroRowsColumns(A,n,idxs,1.,NULL,NULL); PCHKERRQ(A,ierr);
   ierr = PetscFree(idxs); PCHKERRQ(A,ierr);
   ierr = MatAXPY(Ae,-1.,A,SAME_NONZERO_PATTERN); PCHKERRQ(A,ierr);
   return new PetscParMatrix(Ae);
}

void PetscParMatrix::EliminateRowsCols(const Array<int> &rows_cols,
                                       const HypreParVector &X,
                                       HypreParVector &B)
{
   MFEM_ABORT("To be implemented");
}

Mat PetscParMatrix::ReleaseMat(bool dereference)
{

   Mat B = A;
   if (dereference)
   {
      MPI_Comm comm = GetComm();
      ierr = PetscObjectDereference((PetscObject)A); CCHKERRQ(comm,ierr);
   }
   A = NULL;
   return B;
}

Operator::Type PetscParMatrix::GetType() const
{
   PetscBool ok;
   MFEM_VERIFY(A, "no associated PETSc Mat object");
   PetscObject oA = (PetscObject)(this->A);
   // map all of MATAIJ, MATSEQAIJ, and MATMPIAIJ to -> PETSC_MATAIJ
   ierr = PetscObjectTypeCompare(oA, MATAIJ, &ok); PCHKERRQ(A,ierr);
   if (ok == PETSC_TRUE) { return PETSC_MATAIJ; }
   ierr = PetscObjectTypeCompare(oA, MATSEQAIJ, &ok); PCHKERRQ(A,ierr);
   if (ok == PETSC_TRUE) { return PETSC_MATAIJ; }
   ierr = PetscObjectTypeCompare(oA, MATMPIAIJ, &ok); PCHKERRQ(A,ierr);
   if (ok == PETSC_TRUE) { return PETSC_MATAIJ; }
   ierr = PetscObjectTypeCompare(oA, MATIS, &ok); PCHKERRQ(A,ierr);
   if (ok == PETSC_TRUE) { return PETSC_MATIS; }
   ierr = PetscObjectTypeCompare(oA, MATSHELL, &ok); PCHKERRQ(A,ierr);
   if (ok == PETSC_TRUE) { return PETSC_MATSHELL; }
   ierr = PetscObjectTypeCompare(oA, MATNEST, &ok); PCHKERRQ(A,ierr);
   if (ok == PETSC_TRUE) { return PETSC_MATNEST; }
#if defined(PETSC_HAVE_HYPRE)
   ierr = PetscObjectTypeCompare(oA, MATHYPRE, &ok); PCHKERRQ(A,ierr);
   if (ok == PETSC_TRUE) { return PETSC_MATHYPRE; }
#endif
   return PETSC_MATGENERIC;
}

void EliminateBC(PetscParMatrix &A, PetscParMatrix &Ae,
                 const Array<int> &ess_dof_list,
                 const Vector &X, Vector &B)
{
   const PetscScalar *array;
   Mat pA = const_cast<PetscParMatrix&>(A);

   // B -= Ae*X
   Ae.Mult(-1.0, X, 1.0, B);

   Vec diag = const_cast<PetscParVector&>((*A.GetX()));
   ierr = MatGetDiagonal(pA,diag); PCHKERRQ(pA,ierr);
   ierr = VecGetArrayRead(diag,&array); PCHKERRQ(diag,ierr);
   for (int i = 0; i < ess_dof_list.Size(); i++)
   {
      int r = ess_dof_list[i];
      B(r) = array[r] * X(r);
   }
   ierr = VecRestoreArrayRead(diag,&array); PCHKERRQ(diag,ierr);
}

// PetscSolver methods

PetscSolver::PetscSolver() : clcustom(false)
{
   obj = NULL;
   B = X = NULL;
   cid         = -1;
   monitor_ctx = NULL;
   operatorset = false;
   bchandler   = NULL;
   private_ctx = NULL;
}

PetscSolver::~PetscSolver()
{
   delete B;
   delete X;
   FreePrivateContext();
}

void PetscSolver::SetTol(double tol)
{
   SetRelTol(tol);
}

void PetscSolver::SetRelTol(double tol)
{
   if (cid == KSP_CLASSID)
   {
      KSP ksp = (KSP)obj;
      ierr = KSPSetTolerances(ksp,tol,PETSC_DEFAULT,PETSC_DEFAULT,PETSC_DEFAULT);
   }
   else if (cid == SNES_CLASSID)
   {
      SNES snes = (SNES)obj;
      ierr = SNESSetTolerances(snes,PETSC_DEFAULT,tol,PETSC_DEFAULT,PETSC_DEFAULT,
                               PETSC_DEFAULT);
   }
   else if (cid == TS_CLASSID)
   {
      TS ts = (TS)obj;
      ierr = TSSetTolerances(ts,PETSC_DECIDE,NULL,tol,NULL);
   }
   else
   {
      MFEM_ABORT("CLASSID = " << cid << " is not implemented!");
   }
   PCHKERRQ(obj,ierr);
}

void PetscSolver::SetAbsTol(double tol)
{
   if (cid == KSP_CLASSID)
   {
      KSP ksp = (KSP)obj;
      ierr = KSPSetTolerances(ksp,PETSC_DEFAULT,tol,PETSC_DEFAULT,PETSC_DEFAULT);
   }
   else if (cid == SNES_CLASSID)
   {
      SNES snes = (SNES)obj;
      ierr = SNESSetTolerances(snes,tol,PETSC_DEFAULT,PETSC_DEFAULT,PETSC_DEFAULT,
                               PETSC_DEFAULT);
   }
   else if (cid == TS_CLASSID)
   {
      TS ts = (TS)obj;
      ierr = TSSetTolerances(ts,tol,NULL,PETSC_DECIDE,NULL);
   }
   else
   {
      MFEM_ABORT("CLASSID = " << cid << " is not implemented!");
   }
   PCHKERRQ(obj,ierr);
}

void PetscSolver::SetMaxIter(int max_iter)
{
   if (cid == KSP_CLASSID)
   {
      KSP ksp = (KSP)obj;
      ierr = KSPSetTolerances(ksp,PETSC_DEFAULT,PETSC_DEFAULT,PETSC_DEFAULT,
                              max_iter);
   }
   else if (cid == SNES_CLASSID)
   {
      SNES snes = (SNES)obj;
      ierr = SNESSetTolerances(snes,PETSC_DEFAULT,PETSC_DEFAULT,PETSC_DEFAULT,
                               max_iter,PETSC_DEFAULT);
   }
   else if (cid == TS_CLASSID)
   {
      TS ts = (TS)obj;
      ierr = TSSetDuration(ts,max_iter,PETSC_DEFAULT);
   }
   else
   {
      MFEM_ABORT("CLASSID = " << cid << " is not implemented!");
   }
   PCHKERRQ(obj,ierr);
}


void PetscSolver::SetPrintLevel(int plev)
{
   typedef PetscErrorCode (*myPetscFunc)(void**);
   PetscViewerAndFormat *vf = NULL;
   PetscViewer viewer = PETSC_VIEWER_STDOUT_(PetscObjectComm(obj));

   if (plev > 0)
   {
      ierr = PetscViewerAndFormatCreate(viewer,PETSC_VIEWER_DEFAULT,&vf);
      PCHKERRQ(obj,ierr);
   }
   if (cid == KSP_CLASSID)
   {
      // there are many other options, see the function KSPSetFromOptions() in
      // src/ksp/ksp/interface/itcl.c
      typedef PetscErrorCode (*myMonitor)(KSP,PetscInt,PetscReal,void*);
      KSP ksp = (KSP)obj;
      if (plev >= 0)
      {
         ierr = KSPMonitorCancel(ksp); PCHKERRQ(ksp,ierr);
      }
      if (plev == 1)
      {
         ierr = KSPMonitorSet(ksp,(myMonitor)KSPMonitorDefault,vf,
                              (myPetscFunc)PetscViewerAndFormatDestroy);
         PCHKERRQ(ksp,ierr);
      }
      else if (plev > 1)
      {
         ierr = KSPSetComputeSingularValues(ksp,PETSC_TRUE); PCHKERRQ(ksp,ierr);
         ierr = KSPMonitorSet(ksp,(myMonitor)KSPMonitorSingularValue,vf,
                              (myPetscFunc)PetscViewerAndFormatDestroy);
         PCHKERRQ(ksp,ierr);
         if (plev > 2)
         {
            ierr = PetscViewerAndFormatCreate(viewer,PETSC_VIEWER_DEFAULT,&vf);
            PCHKERRQ(viewer,ierr);
            ierr = KSPMonitorSet(ksp,(myMonitor)KSPMonitorTrueResidualNorm,vf,
                                 (myPetscFunc)PetscViewerAndFormatDestroy);
            PCHKERRQ(ksp,ierr);
         }
      }
      // user defined monitor
      if (monitor_ctx)
      {
         ierr = KSPMonitorSet(ksp,__mfem_ksp_monitor,monitor_ctx,NULL);
         PCHKERRQ(ksp,ierr);
      }
   }
   else if (cid == SNES_CLASSID)
   {
      typedef PetscErrorCode (*myMonitor)(SNES,PetscInt,PetscReal,void*);
      SNES snes = (SNES)obj;
      if (plev >= 0)
      {
         ierr = SNESMonitorCancel(snes); PCHKERRQ(snes,ierr);
      }
      if (plev > 0)
      {
         ierr = SNESMonitorSet(snes,(myMonitor)SNESMonitorDefault,vf,
                               (myPetscFunc)PetscViewerAndFormatDestroy);
         PCHKERRQ(snes,ierr);
      }
   }
   else if (cid == TS_CLASSID)
   {
      TS ts = (TS)obj;
      if (plev >= 0)
      {
         ierr = TSMonitorCancel(ts); PCHKERRQ(ts,ierr);
      }
      // user defined monitor
      if (monitor_ctx)
      {
         ierr = TSMonitorSet(ts,__mfem_ts_monitor,monitor_ctx,NULL);
         PCHKERRQ(ts,ierr);
      }
   }
   else
   {
      MFEM_ABORT("CLASSID = " << cid << " is not implemented!");
   }
}

void PetscSolver::SetMonitor(PetscSolverMonitor *ctx)
{
   monitor_ctx = ctx;
   SetPrintLevel(-1);
}

void PetscSolver::SetBCHandler(PetscBCHandler *bch)
{
   bchandler = bch;
   if (cid == SNES_CLASSID)
   {
      __mfem_snes_ctx* snes_ctx = (__mfem_snes_ctx*)private_ctx;
      snes_ctx->bchandler = bchandler;
   }
   else if (cid == TS_CLASSID)
   {
      __mfem_ts_ctx* ts_ctx = (__mfem_ts_ctx*)private_ctx;
      ts_ctx->bchandler = bchandler;
   }
   else
   {
      MFEM_ABORT("Handling of essential bc only implemented for nonlinear and time-dependent solvers");
   }
}

void PetscSolver::SetPreconditionerFactory(PetscPreconditionerFactory *factory)
{
   PC pc = NULL;
   if (cid == TS_CLASSID)
   {
      SNES snes;
      KSP  ksp;

      ierr = TSGetSNES((TS)obj,&snes); PCHKERRQ(obj,ierr);
      ierr = SNESGetKSP(snes,&ksp); PCHKERRQ(obj,ierr);
      ierr = KSPGetPC(ksp,&pc); PCHKERRQ(obj,ierr);
   }
   else if (cid == TS_CLASSID)
   {
      KSP ksp;

      ierr = SNESGetKSP((SNES)obj,&ksp); PCHKERRQ(obj,ierr);
      ierr = KSPGetPC(ksp,&pc); PCHKERRQ(obj,ierr);
   }
   else if (cid == TS_CLASSID)
   {
      ierr = KSPGetPC((KSP)obj,&pc); PCHKERRQ(obj,ierr);
   }
   else if (cid == TS_CLASSID)
   {
      pc = (PC)obj;
   }
   else
   {
      MFEM_ABORT("No support for PetscPreconditionerFactory for this object");
   }
   ierr = MakeShellPCWithFactory(pc,factory); PCHKERRQ(pc,ierr);
}

void PetscSolver::Customize(bool customize) const
{
   if (!customize) { clcustom = true; }
   if (!clcustom)
   {
      if (cid == PC_CLASSID)
      {
         PC pc = (PC)obj;
         ierr = PCSetFromOptions(pc); PCHKERRQ(pc, ierr);
      }
      else if (cid == KSP_CLASSID)
      {
         KSP ksp = (KSP)obj;
         ierr = KSPSetFromOptions(ksp); PCHKERRQ(ksp, ierr);
      }
      else if (cid == SNES_CLASSID)
      {
         SNES snes = (SNES)obj;
         ierr = SNESSetFromOptions(snes); PCHKERRQ(snes, ierr);
      }
      else if (cid == TS_CLASSID)
      {
         TS ts = (TS)obj;
         ierr = TSSetFromOptions(ts); PCHKERRQ(ts, ierr);
      }
      else
      {
         MFEM_ABORT("CLASSID = " << cid << " is not implemented!");
      }
   }
   clcustom = true;
}

int PetscSolver::GetConverged()
{
   if (cid == KSP_CLASSID)
   {
      KSP ksp = (KSP)obj;
      KSPConvergedReason reason;
      ierr = KSPGetConvergedReason(ksp,&reason);
      PCHKERRQ(ksp,ierr);
      return reason > 0 ? 1 : 0;
   }
   else if (cid == SNES_CLASSID)
   {
      SNES snes = (SNES)obj;
      SNESConvergedReason reason;
      ierr = SNESGetConvergedReason(snes,&reason);
      PCHKERRQ(snes,ierr);
      return reason > 0 ? 1 : 0;
   }
   else if (cid == TS_CLASSID)
   {
      TS ts = (TS)obj;
      TSConvergedReason reason;
      ierr = TSGetConvergedReason(ts,&reason);
      PCHKERRQ(ts,ierr);
      return reason > 0 ? 1 : 0;
   }
   else
   {
      MFEM_ABORT("CLASSID = " << cid << " is not implemented!");
      return -1;
   }
}

int PetscSolver::GetNumIterations()
{
   if (cid == KSP_CLASSID)
   {
      KSP ksp = (KSP)obj;
      PetscInt its;
      ierr = KSPGetIterationNumber(ksp,&its);
      PCHKERRQ(ksp,ierr);
      return its;
   }
   else if (cid == SNES_CLASSID)
   {
      SNES snes = (SNES)obj;
      PetscInt its;
      ierr = SNESGetIterationNumber(snes,&its);
      PCHKERRQ(snes,ierr);
      return its;
   }
   else if (cid == TS_CLASSID)
   {
      TS ts = (TS)obj;
      PetscInt its;
      ierr = TSGetTotalSteps(ts,&its);
      PCHKERRQ(ts,ierr);
      return its;
   }
   else
   {
      MFEM_ABORT("CLASSID = " << cid << " is not implemented!");
      return -1;
   }
}

double PetscSolver::GetFinalNorm()
{
   if (cid == KSP_CLASSID)
   {
      KSP ksp = (KSP)obj;
      PetscReal norm;
      ierr = KSPGetResidualNorm(ksp,&norm);
      PCHKERRQ(ksp,ierr);
      return norm;
   }
   if (cid == SNES_CLASSID)
   {
      SNES snes = (SNES)obj;
      PetscReal norm;
      ierr = SNESGetFunctionNorm(snes,&norm);
      PCHKERRQ(snes,ierr);
      return norm;
   }
   else
   {
      MFEM_ABORT("CLASSID = " << cid << " is not implemented!");
      return PETSC_MAX_REAL;
   }
}

void PetscSolver::CreatePrivateContext()
{
   FreePrivateContext();
   if (cid == SNES_CLASSID)
   {
      __mfem_snes_ctx *snes_ctx;
      ierr = PetscNew(&snes_ctx); CCHKERRQ(PETSC_COMM_SELF,ierr);
      snes_ctx->op = NULL;
      snes_ctx->bchandler = NULL;
      snes_ctx->work = NULL;
      snes_ctx->jacType = Operator::PETSC_MATAIJ;
      private_ctx = (void*) snes_ctx;
   }
   else if (cid == TS_CLASSID)
   {
      __mfem_ts_ctx *ts_ctx;
      ierr = PetscNew(&ts_ctx); CCHKERRQ(PETSC_COMM_SELF,ierr);
      ts_ctx->op = NULL;
      ts_ctx->bchandler = NULL;
      ts_ctx->work = NULL;
      ts_ctx->cached_shift = std::numeric_limits<PetscReal>::min();
      ts_ctx->type = PetscODESolver::ODE_SOLVER_GENERAL;
      ts_ctx->computed_rhsjac = false;
      ts_ctx->jacType = Operator::PETSC_MATAIJ;
      private_ctx = (void*) ts_ctx;
   }
}

void PetscSolver::FreePrivateContext()
{
   if (!private_ctx) { return; }
   // free private context's owned objects
   if (cid == SNES_CLASSID)
   {
      __mfem_snes_ctx *snes_ctx = (__mfem_snes_ctx *)private_ctx;
      delete snes_ctx->work;
   }
   else if (cid == TS_CLASSID)
   {
      __mfem_ts_ctx *ts_ctx = (__mfem_ts_ctx *)private_ctx;
      delete ts_ctx->work;
   }
   ierr = PetscFree(private_ctx); CCHKERRQ(PETSC_COMM_SELF,ierr);
}

// PetscBCHandler methods

PetscBCHandler::PetscBCHandler(Array<int>& ess_tdof_list,
                               enum PetscBCHandler::Type _type)
   : bctype(_type), setup(false), eval_t(0.0),
     eval_t_cached(std::numeric_limits<double>::min())
{
   SetTDofs(ess_tdof_list);
}

void PetscBCHandler::SetTDofs(Array<int>& list)
{
   ess_tdof_list.SetSize(list.Size());
   ess_tdof_list.Assign(list);
   setup = false;
}

void PetscBCHandler::SetUp(PetscInt n)
{
   if (setup) { return; }
   if (ess_tdof_list.Size())
   {
      std::vector<bool> isess(n,false);
      for (PetscInt i = 0; i < ess_tdof_list.Size(); ++i)
      {
         isess[ess_tdof_list[i]] = true;
      }
      ess_tdof_list_c.SetSize(n-ess_tdof_list.Size());
      PetscInt c = 0;
      for (PetscInt i = 0; i < n; ++i)
         if (!isess[i])
         {
            ess_tdof_list_c[c++] = i;
         }
   }
   else
   {
      ess_tdof_list_c.SetSize(n);
      for (PetscInt i = 0; i < n; ++i)
      {
         ess_tdof_list_c[i] = i;
      }
   }
   if (bctype == CONSTANT)
   {
      eval_g.SetSize(n);
      this->Eval(eval_t,eval_g);
   }
   else if (bctype == TIME_DEPENDENT)
   {
      eval_g.SetSize(n);
   }
   setup = true;
}

void PetscBCHandler::ApplyBC(const Vector &x, Vector &y)
{
   if (!setup) { MFEM_ABORT("PetscBCHandler not yet setup"); }
   if (bctype == ZERO)
   {
      y = 0.0;
   }
   else if (bctype == CONSTANT)
   {
      y = eval_g;
   }
   else
   {
      if (eval_t != eval_t_cached)
      {
         Eval(eval_t,eval_g);
         eval_t_cached = eval_t;
      }
      y = eval_g;
   }
   for (PetscInt i = 0; i < ess_tdof_list_c.Size(); ++i)
   {
      y[ess_tdof_list_c[i]] = x[ess_tdof_list_c[i]];
   }
}

void PetscBCHandler::FixResidualBC(const Vector& x, Vector& y)
{
   if (!setup) { MFEM_ABORT("PetscBCHandler not yet setup"); }
   for (PetscInt i = 0; i < ess_tdof_list.Size(); ++i)
   {
      y[ess_tdof_list[i]] = x[ess_tdof_list[i]] - eval_g[ess_tdof_list[i]];
   }
}

void PetscBCHandler::ZeroBC(Vector& x)
{
   for (PetscInt i = 0; i < ess_tdof_list.Size(); ++i)
   {
      x[ess_tdof_list[i]] = 0.0;
   }
}

void PetscBCHandler::ZeroBC(PetscParMatrix& A)
{
   // we need dofs in global numbering
   PetscInt st;
   ierr = MatGetOwnershipRange(A,&st,NULL); CCHKERRQ(A.GetComm(),ierr);
   if (st)
      for (PetscInt i = 0; i < ess_tdof_list.Size(); ++i)
      {
         ess_tdof_list[i] += st;
      }

   ierr = MatZeroRowsColumns(A,ess_tdof_list.Size(),ess_tdof_list.GetData(),
                             1.0,NULL,NULL); CCHKERRQ(A.GetComm(),ierr);

   // Restore dofs in local, per-process numbering
   if (st)
      for (PetscInt i = 0; i < ess_tdof_list.Size(); ++i)
      {
         ess_tdof_list[i] -= st;
      }
}

// PetscLinearSolver methods

PetscLinearSolver::PetscLinearSolver(MPI_Comm comm, const std::string &prefix,
                                     bool wrapin)
   : PetscSolver(), Solver(), wrap(wrapin)
{
   KSP ksp;
   ierr = KSPCreate(comm,&ksp); CCHKERRQ(comm,ierr);
   obj  = (PetscObject)ksp;
   ierr = PetscObjectGetClassId(obj,&cid); PCHKERRQ(obj,ierr);
   ierr = KSPSetOptionsPrefix(ksp, prefix.c_str()); PCHKERRQ(ksp, ierr);
}

PetscLinearSolver::PetscLinearSolver(const PetscParMatrix &A,
                                     const std::string &prefix)
   : PetscSolver(), Solver(), wrap(false)
{
   KSP ksp;
   ierr = KSPCreate(A.GetComm(),&ksp); CCHKERRQ(A.GetComm(),ierr);
   obj  = (PetscObject)ksp;
   ierr = PetscObjectGetClassId(obj,&cid); PCHKERRQ(obj,ierr);
   ierr = KSPSetOptionsPrefix(ksp, prefix.c_str()); PCHKERRQ(ksp, ierr);
   SetOperator(A);
}

PetscLinearSolver::PetscLinearSolver(const HypreParMatrix &A, bool wrapin,
                                     const std::string &prefix)
   : PetscSolver(), Solver(), wrap(wrapin)
{
   KSP ksp;
   ierr = KSPCreate(A.GetComm(),&ksp); CCHKERRQ(A.GetComm(),ierr);
   obj  = (PetscObject)ksp;
   ierr = PetscObjectGetClassId(obj, &cid); PCHKERRQ(obj, ierr);
   ierr = KSPSetOptionsPrefix(ksp, prefix.c_str()); PCHKERRQ(ksp, ierr);
   SetOperator(A);
}

void PetscLinearSolver::SetOperator(const Operator &op)
{
   const HypreParMatrix *hA = dynamic_cast<const HypreParMatrix *>(&op);
   PetscParMatrix       *pA = const_cast<PetscParMatrix *>
                              (dynamic_cast<const PetscParMatrix *>(&op));
   const Operator       *oA = dynamic_cast<const Operator *>(&op);

   // Preserve Pmat if already set
   KSP ksp = (KSP)obj;
   Mat P = NULL;
   PetscBool pmat;
   ierr = KSPGetOperatorsSet(ksp,NULL,&pmat); PCHKERRQ(ksp,ierr);
   if (pmat)
   {
      ierr = KSPGetOperators(ksp,NULL,&P); PCHKERRQ(ksp,ierr);
      ierr = PetscObjectReference((PetscObject)P); PCHKERRQ(ksp,ierr);
   }

   // update base classes: Operator, Solver, PetscLinearSolver
   bool delete_pA = false;
   if (!pA)
   {
      if (hA)
      {
         // Create MATSHELL object or convert into a format suitable to construct preconditioners
         pA = new PetscParMatrix(hA, wrap ? PETSC_MATSHELL : PETSC_MATAIJ);
         delete_pA = true;
      }
      else if (oA) // fallback to general operator
      {
         // Create MATSHELL or MATNEST (if oA is a BlockOperator) object
         // If oA is a BlockOperator, Operator::Type is relevant to the subblocks
         pA = new PetscParMatrix(PetscObjectComm(obj),oA,
                                 wrap ? PETSC_MATSHELL : PETSC_MATAIJ);
         delete_pA = true;
      }
   }
   MFEM_VERIFY(pA, "Unsupported operation!");

   // Set operators into PETSc KSP
   Mat A = pA->A;
   if (operatorset)
   {
      Mat C;
      PetscInt nheight,nwidth,oheight,owidth;

      ierr = KSPGetOperators(ksp,&C,NULL); PCHKERRQ(ksp,ierr);
      ierr = MatGetSize(A,&nheight,&nwidth); PCHKERRQ(A,ierr);
      ierr = MatGetSize(C,&oheight,&owidth); PCHKERRQ(A,ierr);
      if (nheight != oheight || nwidth != owidth)
      {
         // reinit without destroying the KSP
         // communicator remains the same
         ierr = KSPReset(ksp); PCHKERRQ(ksp,ierr);
         delete X;
         delete B;
         X = B = NULL;
         wrap = false;
      }
   }
   if (P)
   {
      ierr = KSPSetOperators(ksp,A,P); PCHKERRQ(ksp,ierr);
      ierr = MatDestroy(&P); PCHKERRQ(ksp,ierr);
   }
   else
   {
      ierr = KSPSetOperators(ksp,A,A); PCHKERRQ(ksp,ierr);
   }

   // Update PetscSolver
   operatorset = true;

   // Update the Operator fields.
   height = pA->Height();
   width  = pA->Width();

   if (delete_pA) { delete pA; }
}

void PetscLinearSolver::SetOperator(const Operator &op, const Operator &pop)
{
   const HypreParMatrix *hA = dynamic_cast<const HypreParMatrix *>(&op);
   PetscParMatrix       *pA = const_cast<PetscParMatrix *>
                              (dynamic_cast<const PetscParMatrix *>(&op));
   const Operator       *oA = dynamic_cast<const Operator *>(&op);

   PetscParMatrix       *ppA = const_cast<PetscParMatrix *>
                               (dynamic_cast<const PetscParMatrix *>(&pop));
   const Operator       *poA = dynamic_cast<const Operator *>(&pop);

   // Convert Operator for linear system
   bool delete_pA = false;
   if (!pA)
   {
      if (hA)
      {
         // Create MATSHELL object or convert into a format suitable to construct preconditioners
         pA = new PetscParMatrix(hA, wrap ? PETSC_MATSHELL : PETSC_MATAIJ);
         delete_pA = true;
      }
      else if (oA) // fallback to general operator
      {
         // Create MATSHELL or MATNEST (if oA is a BlockOperator) object
         // If oA is a BlockOperator, Operator::Type is relevant to the subblocks
         pA = new PetscParMatrix(PetscObjectComm(obj),oA,
                                 wrap ? PETSC_MATSHELL : PETSC_MATAIJ);
         delete_pA = true;
      }
   }
   MFEM_VERIFY(pA, "Unsupported operation!");

   // Convert Operator to be preconditioned
   bool delete_ppA = false;
   if (!ppA)
   {
      if (oA == poA && !wrap) // Same operator, already converted
      {
         ppA = pA;
      }
      else
      {
         ppA = new PetscParMatrix(PetscObjectComm(obj), poA, PETSC_MATAIJ);
         delete_ppA = true;
      }
   }
   MFEM_VERIFY(ppA, "Unsupported operation!");

   // Set operators into PETSc KSP
   KSP ksp = (KSP)obj;
   Mat A = pA->A;
   Mat P = ppA->A;
   if (operatorset)
   {
      Mat C;
      PetscInt nheight,nwidth,oheight,owidth;

      ierr = KSPGetOperators(ksp,&C,NULL); PCHKERRQ(ksp,ierr);
      ierr = MatGetSize(A,&nheight,&nwidth); PCHKERRQ(A,ierr);
      ierr = MatGetSize(C,&oheight,&owidth); PCHKERRQ(A,ierr);
      if (nheight != oheight || nwidth != owidth)
      {
         // reinit without destroying the KSP
         // communicator remains the same
         ierr = KSPReset(ksp); PCHKERRQ(ksp,ierr);
         delete X;
         delete B;
         X = B = NULL;
         wrap = false;
      }
   }
   ierr = KSPSetOperators(ksp,A,P); PCHKERRQ(ksp,ierr);

   // Update PetscSolver
   operatorset = true;

   // Update the Operator fields.
   height = pA->Height();
   width  = pA->Width();

   if (delete_pA) { delete pA; }
   if (delete_ppA) { delete ppA; }
}

void PetscLinearSolver::SetPreconditioner(Solver &precond)
{
   KSP ksp = (KSP)obj;

   // Preserve Amat if already set
   Mat A = NULL;
   PetscBool amat;
   ierr = KSPGetOperatorsSet(ksp,&amat,NULL); PCHKERRQ(ksp,ierr);
   if (amat)
   {
      ierr = KSPGetOperators(ksp,&A,NULL); PCHKERRQ(ksp,ierr);
      ierr = PetscObjectReference((PetscObject)A); PCHKERRQ(ksp,ierr);
   }
   PetscPreconditioner *ppc = dynamic_cast<PetscPreconditioner *>(&precond);
   if (ppc)
   {
      ierr = KSPSetPC(ksp,*ppc); PCHKERRQ(ksp,ierr);
   }
   else
   {
      // wrap the Solver action
      // Solver is assumed to be already setup
      // ownership of precond is not tranferred,
      // consistently with other MFEM's linear solvers
      PC pc;
      ierr = KSPGetPC(ksp,&pc); PCHKERRQ(ksp,ierr);
      ierr = MakeShellPC(pc,precond,false); PCHKERRQ(ksp,ierr);
   }
   if (A)
   {
      Mat P;

      ierr = KSPGetOperators(ksp,NULL,&P); PCHKERRQ(ksp,ierr);
      ierr = PetscObjectReference((PetscObject)P); PCHKERRQ(ksp,ierr);
      ierr = KSPSetOperators(ksp,A,P); PCHKERRQ(ksp,ierr);
      ierr = MatDestroy(&A); PCHKERRQ(ksp,ierr);
      ierr = MatDestroy(&P); PCHKERRQ(ksp,ierr);
   }
}

void PetscLinearSolver::Mult(const Vector &b, Vector &x) const
{
   KSP ksp = (KSP)obj;

   if (!B || !X)
   {
      Mat pA = NULL;
      ierr = KSPGetOperators(ksp, &pA, NULL); PCHKERRQ(obj, ierr);
      if (!B)
      {
         PetscParMatrix A = PetscParMatrix(pA, true);
         B = new PetscParVector(A, true, false);
      }
      if (!X)
      {
         PetscParMatrix A = PetscParMatrix(pA, true);
         X = new PetscParVector(A, false, false);
      }
   }
   B->PlaceArray(b.GetData());
   X->PlaceArray(x.GetData());

   Customize();

   ierr = KSPSetInitialGuessNonzero(ksp, (PetscBool)iterative_mode);
   PCHKERRQ(ksp, ierr);

   // Solve the system.
   ierr = KSPSolve(ksp, B->x, X->x); PCHKERRQ(ksp,ierr);
   B->ResetArray();
   X->ResetArray();
}

PetscLinearSolver::~PetscLinearSolver()
{
   MPI_Comm comm;
   KSP ksp = (KSP)obj;
   ierr = PetscObjectGetComm((PetscObject)ksp,&comm); PCHKERRQ(ksp,ierr);
   ierr = KSPDestroy(&ksp); CCHKERRQ(comm,ierr);
}

// PetscPCGSolver methods

PetscPCGSolver::PetscPCGSolver(MPI_Comm comm, const std::string &prefix)
   : PetscLinearSolver(comm,prefix)
{
   KSP ksp = (KSP)obj;
   ierr = KSPSetType(ksp,KSPCG); PCHKERRQ(ksp,ierr);
   // this is to obtain a textbook PCG
   ierr = KSPSetNormType(ksp,KSP_NORM_NATURAL); PCHKERRQ(ksp,ierr);
}

PetscPCGSolver::PetscPCGSolver(PetscParMatrix& A, const std::string &prefix)
   : PetscLinearSolver(A,prefix)
{
   KSP ksp = (KSP)obj;
   ierr = KSPSetType(ksp,KSPCG); PCHKERRQ(ksp,ierr);
   // this is to obtain a textbook PCG
   ierr = KSPSetNormType(ksp,KSP_NORM_NATURAL); PCHKERRQ(ksp,ierr);
}

PetscPCGSolver::PetscPCGSolver(HypreParMatrix& A, bool wrap,
                               const std::string &prefix)
   : PetscLinearSolver(A,wrap,prefix)
{
   KSP ksp = (KSP)obj;
   ierr = KSPSetType(ksp,KSPCG); PCHKERRQ(ksp,ierr);
   // this is to obtain a textbook PCG
   ierr = KSPSetNormType(ksp,KSP_NORM_NATURAL); PCHKERRQ(ksp,ierr);
}

// PetscPreconditioner methods

PetscPreconditioner::PetscPreconditioner(MPI_Comm comm,
                                         const std::string &prefix)
   : PetscSolver(), Solver()
{
   PC pc;
   ierr = PCCreate(comm,&pc); CCHKERRQ(comm,ierr);
   obj  = (PetscObject)pc;
   ierr = PetscObjectGetClassId(obj,&cid); PCHKERRQ(obj,ierr);
   ierr = PCSetOptionsPrefix(pc, prefix.c_str()); PCHKERRQ(pc, ierr);
}

PetscPreconditioner::PetscPreconditioner(PetscParMatrix &A,
                                         const string &prefix)
   : PetscSolver(), Solver()
{
   PC pc;
   ierr = PCCreate(A.GetComm(),&pc); CCHKERRQ(A.GetComm(),ierr);
   obj  = (PetscObject)pc;
   ierr = PetscObjectGetClassId(obj,&cid); PCHKERRQ(obj,ierr);
   ierr = PCSetOptionsPrefix(pc, prefix.c_str()); PCHKERRQ(pc, ierr);
   SetOperator(A);
}

PetscPreconditioner::PetscPreconditioner(MPI_Comm comm, Operator &op,
                                         const string &prefix)
   : PetscSolver(), Solver()
{
   PC pc;
   ierr = PCCreate(comm,&pc); CCHKERRQ(comm,ierr);
   obj  = (PetscObject)pc;
   ierr = PetscObjectGetClassId(obj,&cid); PCHKERRQ(obj,ierr);
   ierr = PCSetOptionsPrefix(pc, prefix.c_str()); PCHKERRQ(pc, ierr);
   SetOperator(op);
}

void PetscPreconditioner::SetOperator(const Operator &op)
{
   bool delete_pA = false;
   PetscParMatrix *pA = const_cast<PetscParMatrix *>
                        (dynamic_cast<const PetscParMatrix *>(&op));

   if (!pA)
   {
      const Operator *cop = dynamic_cast<const Operator *>(&op);
      pA = new PetscParMatrix(PetscObjectComm(obj),cop,PETSC_MATAIJ);
      delete_pA = true;
   }

   // Set operators into PETSc PC
   PC pc = (PC)obj;
   Mat A = pA->A;
   if (operatorset)
   {
      Mat C;
      PetscInt nheight,nwidth,oheight,owidth;

      ierr = PCGetOperators(pc,&C,NULL); PCHKERRQ(pc,ierr);
      ierr = MatGetSize(A,&nheight,&nwidth); PCHKERRQ(A,ierr);
      ierr = MatGetSize(C,&oheight,&owidth); PCHKERRQ(A,ierr);
      if (nheight != oheight || nwidth != owidth)
      {
         // reinit without destroying the PC
         // communicator remains the same
         ierr = PCReset(pc); PCHKERRQ(pc,ierr);
         delete X;
         delete B;
         X = B = NULL;
      }
   }
   ierr = PCSetOperators(pc,pA->A,pA->A); PCHKERRQ(obj,ierr);

   // Update PetscSolver
   operatorset = true;

   // Update the Operator fields.
   height = pA->Height();
   width  = pA->Width();

   if (delete_pA) { delete pA; };
}

void PetscPreconditioner::Mult(const Vector &b, Vector &x) const
{
   PC pc = (PC)obj;

   if (!B || !X)
   {
      Mat pA = NULL;
      ierr = PCGetOperators(pc, NULL, &pA); PCHKERRQ(obj, ierr);
      if (!B)
      {
         PetscParMatrix A(pA, true);
         B = new PetscParVector(A, true, false);
      }
      if (!X)
      {
         PetscParMatrix A(pA, true);
         X = new PetscParVector(A, false, false);
      }
   }
   B->PlaceArray(b.GetData());
   X->PlaceArray(x.GetData());

   Customize();

   // Apply the preconditioner.
   ierr = PCApply(pc, B->x, X->x); PCHKERRQ(pc, ierr);
   B->ResetArray();
   X->ResetArray();
}

PetscPreconditioner::~PetscPreconditioner()
{
   MPI_Comm comm;
   PC pc = (PC)obj;
   ierr = PetscObjectGetComm((PetscObject)pc,&comm); PCHKERRQ(pc,ierr);
   ierr = PCDestroy(&pc); CCHKERRQ(comm,ierr);
}

// PetscBDDCSolver methods

void PetscBDDCSolver::BDDCSolverConstructor(const PetscBDDCSolverParams &opts)
{
   MPI_Comm comm = PetscObjectComm(obj);

   // get PETSc object
   PC pc = (PC)obj;
   Mat pA;
   ierr = PCGetOperators(pc,NULL,&pA); PCHKERRQ(pc,ierr);

   // matrix type should be of type MATIS
   PetscBool ismatis;
   ierr = PetscObjectTypeCompare((PetscObject)pA,MATIS,&ismatis);
   PCHKERRQ(pA,ierr);
   MFEM_VERIFY(ismatis,"PetscBDDCSolver needs the matrix in unassembled format");

   // set PETSc PC type to PCBDDC
   ierr = PCSetType(pc,PCBDDC); PCHKERRQ(obj,ierr);

   // index sets for fields splitting
   IS *fields = NULL;
   PetscInt nf = 0;

   // index sets for boundary dofs specification (Essential = dir, Natural = neu)
   IS dir = NULL, neu = NULL;
   PetscInt rst;

   // Extract l2l matrices
   Array<Mat> *l2l = NULL;
   if (opts.ess_dof_local || opts.nat_dof_local)
   {
      PetscContainer c;

      ierr = PetscObjectQuery((PetscObject)pA,"__mfem_l2l",(PetscObject*)&c);
      MFEM_VERIFY(c,"Local-to-local PETSc container not present");
      ierr = PetscContainerGetPointer(c,(void**)&l2l); PCHKERRQ(c,ierr);
   }

   // check information about index sets (essential dofs, fields, etc.)
#ifdef MFEM_DEBUG
   {
      // make sure ess/nat_dof have been collectively set
      PetscBool lpr = PETSC_FALSE,pr;
      if (opts.ess_dof) { lpr = PETSC_TRUE; }
      ierr = MPI_Allreduce(&lpr,&pr,1,MPIU_BOOL,MPI_LOR,comm);
      PCHKERRQ(pA,ierr);
      MFEM_VERIFY(lpr == pr,"ess_dof should be collectively set");
      lpr = PETSC_FALSE;
      if (opts.nat_dof) { lpr = PETSC_TRUE; }
      ierr = MPI_Allreduce(&lpr,&pr,1,MPIU_BOOL,MPI_LOR,comm);
      PCHKERRQ(pA,ierr);
      MFEM_VERIFY(lpr == pr,"nat_dof should be collectively set");
      // make sure fields have been collectively set
      PetscInt ms[2],Ms[2];
      ms[0] = -nf; ms[1] = nf;
      ierr = MPI_Allreduce(&ms,&Ms,2,MPIU_INT,MPI_MAX,comm);
      PCHKERRQ(pA,ierr);
      MFEM_VERIFY(-Ms[0] == Ms[1],
                  "number of fields should be the same across processes");
   }
#endif

   // boundary sets
   ierr = MatGetOwnershipRange(pA,&rst,NULL); PCHKERRQ(pA,ierr);
   if (opts.ess_dof)
   {
      PetscInt st = opts.ess_dof_local ? 0 : rst;
      if (!opts.ess_dof_local)
      {
         // need to compute the boundary dofs in global ordering
         ierr = Convert_Array_IS(comm,true,opts.ess_dof,st,&dir);
         CCHKERRQ(comm,ierr);
         ierr = PCBDDCSetDirichletBoundaries(pc,dir); PCHKERRQ(pc,ierr);
      }
      else
      {
         // need to compute a list for the marked boundary dofs in local ordering
         ierr = Convert_Vmarks_IS(comm,*l2l,opts.ess_dof,st,&dir);
         CCHKERRQ(comm,ierr);
         ierr = PCBDDCSetDirichletBoundariesLocal(pc,dir); PCHKERRQ(pc,ierr);
      }
   }
   if (opts.nat_dof)
   {
      PetscInt st = opts.nat_dof_local ? 0 : rst;
      if (!opts.nat_dof_local)
      {
         // need to compute the boundary dofs in global ordering
         ierr = Convert_Array_IS(comm,true,opts.nat_dof,st,&neu);
         CCHKERRQ(comm,ierr);
         ierr = PCBDDCSetNeumannBoundaries(pc,neu); PCHKERRQ(pc,ierr);
      }
      else
      {
         // need to compute a list for the marked boundary dofs in local ordering
         ierr = Convert_Vmarks_IS(comm,*l2l,opts.nat_dof,st,&neu);
         CCHKERRQ(comm,ierr);
         ierr = PCBDDCSetNeumannBoundariesLocal(pc,neu); PCHKERRQ(pc,ierr);
      }
   }

   // field splitting
   if (nf)
   {
      ierr = PCBDDCSetDofsSplitting(pc,nf,fields); PCHKERRQ(pc,ierr);
      for (int i = 0; i < nf; i++)
      {
         ierr = ISDestroy(&fields[i]); CCHKERRQ(comm,ierr);
      }
      ierr = PetscFree(fields); PCHKERRQ(pc,ierr);
   }

   // code for block size is disabled since we cannot change the matrix
   // block size after it has been setup
   // int bs = 1;

   // Customize using the finite element space (if any)
   ParFiniteElementSpace *fespace = opts.fespace;
   if (fespace)
   {
      const     FiniteElementCollection *fec = fespace->FEColl();
      bool      edgespace, rtspace;
      bool      needint = false;
      bool      tracespace, rt_tracespace, edge_tracespace;
      int       dim , p;
      PetscBool B_is_Trans = PETSC_FALSE;

      ParMesh *pmesh = (ParMesh *) fespace->GetMesh();
      dim = pmesh->Dimension();
      // bs = fec->DofForGeometry(Geometry::POINT);
      // bs = bs ? bs : 1;
      rtspace = dynamic_cast<const RT_FECollection*>(fec);
      edgespace = dynamic_cast<const ND_FECollection*>(fec);
      edge_tracespace = dynamic_cast<const ND_Trace_FECollection*>(fec);
      rt_tracespace = dynamic_cast<const RT_Trace_FECollection*>(fec);
      tracespace = edge_tracespace || rt_tracespace;

      p = 1;
      if (fespace->GetNE() > 0)
      {
         if (!tracespace)
         {
            p = fespace->GetOrder(0);
         }
         else
         {
            p = fespace->GetFaceOrder(0);
            if (dim == 2) { p++; }
         }
      }

      if (edgespace) // H(curl)
      {
         if (dim == 2)
         {
            needint = true;
            if (tracespace)
            {
               MFEM_WARNING("Tracespace case doesn't work for H(curl) and p=2,"
                            " not using auxiliary quadrature");
               needint = false;
            }
         }
         else
         {
            FiniteElementCollection *vfec;
            if (tracespace)
            {
               vfec = new H1_Trace_FECollection(p,dim);
            }
            else
            {
               vfec = new H1_FECollection(p,dim);
            }
            ParFiniteElementSpace *vfespace = new ParFiniteElementSpace(pmesh,vfec);
            ParDiscreteLinearOperator *grad;
            grad = new ParDiscreteLinearOperator(vfespace,fespace);
            if (tracespace)
            {
               grad->AddTraceFaceInterpolator(new GradientInterpolator);
            }
            else
            {
               grad->AddDomainInterpolator(new GradientInterpolator);
            }
            grad->Assemble();
            grad->Finalize();
            HypreParMatrix *hG = grad->ParallelAssemble();
            PetscParMatrix *G = new PetscParMatrix(hG,PETSC_MATAIJ);
            delete hG;
            delete grad;

            PetscBool conforming = PETSC_TRUE;
            if (pmesh->Nonconforming()) { conforming = PETSC_FALSE; }
            ierr = PCBDDCSetDiscreteGradient(pc,*G,p,0,PETSC_TRUE,conforming);
            PCHKERRQ(pc,ierr);
            delete vfec;
            delete vfespace;
            delete G;
         }
      }
      else if (rtspace) // H(div)
      {
         needint = true;
         if (tracespace)
         {
            MFEM_WARNING("Tracespace case doesn't work for H(div), not using"
                         " auxiliary quadrature");
            needint = false;
         }
      }
      //else if (bs == dim) // Elasticity?
      //{
      //   needint = true;
      //}

      PetscParMatrix *B = NULL;
      if (needint)
      {
         // Generate bilinear form in unassembled format which is used to
         // compute the net-flux across subdomain boundaries for H(div) and
         // Elasticity, and the line integral \int u x n of 2D H(curl) fields
         FiniteElementCollection *auxcoll;
         if (tracespace) { auxcoll = new RT_Trace_FECollection(p,dim); }
         else { auxcoll = new L2_FECollection(p,dim); };
         ParFiniteElementSpace *pspace = new ParFiniteElementSpace(pmesh,auxcoll);
         ParMixedBilinearForm *b = new ParMixedBilinearForm(fespace,pspace);

         if (edgespace)
         {
            if (tracespace)
            {
               b->AddTraceFaceIntegrator(new VectorFECurlIntegrator);
            }
            else
            {
               b->AddDomainIntegrator(new VectorFECurlIntegrator);
            }
         }
         else
         {
            if (tracespace)
            {
               b->AddTraceFaceIntegrator(new VectorFEDivergenceIntegrator);
            }
            else
            {
               b->AddDomainIntegrator(new VectorFEDivergenceIntegrator);
            }
         }
         b->Assemble();
         b->Finalize();
         OperatorHandle Bh(Operator::PETSC_MATIS);
         b->ParallelAssemble(Bh);
         Bh.Get(B);
         Bh.SetOperatorOwner(false);

         if (dir) // if essential dofs are present, we need to zero the columns
         {
            Mat pB = *B;
            ierr = MatTranspose(pB,MAT_INPLACE_MATRIX,&pB); PCHKERRQ(pA,ierr);
            if (!opts.ess_dof_local)
            {
               ierr = MatZeroRowsIS(pB,dir,0.,NULL,NULL); PCHKERRQ(pA,ierr);
            }
            else
            {
               ierr = MatZeroRowsLocalIS(pB,dir,0.,NULL,NULL); PCHKERRQ(pA,ierr);
            }
            B_is_Trans = PETSC_TRUE;
         }
         delete b;
         delete pspace;
         delete auxcoll;
      }

      if (B)
      {
         ierr = PCBDDCSetDivergenceMat(pc,*B,B_is_Trans,NULL); PCHKERRQ(pc,ierr);
      }
      delete B;
   }
   ierr = ISDestroy(&dir); PCHKERRQ(pc,ierr);
   ierr = ISDestroy(&neu); PCHKERRQ(pc,ierr);
}

PetscBDDCSolver::PetscBDDCSolver(PetscParMatrix &A,
                                 const PetscBDDCSolverParams &opts,
                                 const std::string &prefix)
   : PetscPreconditioner(A,prefix)
{
   BDDCSolverConstructor(opts);
   Customize();
}

PetscBDDCSolver::PetscBDDCSolver(MPI_Comm comm, Operator &op,
                                 const PetscBDDCSolverParams &opts,
                                 const std::string &prefix)
   : PetscPreconditioner(comm,op,prefix)
{
   BDDCSolverConstructor(opts);
   Customize();
}

PetscFieldSplitSolver::PetscFieldSplitSolver(MPI_Comm comm, Operator &op,
                                             const string &prefix)
   : PetscPreconditioner(comm,op,prefix)
{
   PC pc = (PC)obj;

   Mat pA;
   ierr = PCGetOperators(pc,&pA,NULL); PCHKERRQ(pc,ierr);

   // Check if pA is of type MATNEST
   // (this requirement can be removed when we can pass fields).
   PetscBool isnest;
   ierr = PetscObjectTypeCompare((PetscObject)pA,MATNEST,&isnest);
   PCHKERRQ(pA,ierr);
   MFEM_VERIFY(isnest,
               "PetscFieldSplitSolver needs the matrix in nested format.");

   PetscInt nr;
   IS  *isrow;
   ierr = PCSetType(pc,PCFIELDSPLIT); PCHKERRQ(pc,ierr);
   ierr = MatNestGetSize(pA,&nr,NULL); PCHKERRQ(pc,ierr);
   ierr = PetscCalloc1(nr,&isrow); CCHKERRQ(PETSC_COMM_SELF,ierr);
   ierr = MatNestGetISs(pA,isrow,NULL); PCHKERRQ(pc,ierr);

   // We need to customize here, before setting the index sets.
   Customize();

   for (PetscInt i=0; i<nr; i++)
   {
      ierr = PCFieldSplitSetIS(pc,NULL,isrow[i]); PCHKERRQ(pc,ierr);
   }
   ierr = PetscFree(isrow); CCHKERRQ(PETSC_COMM_SELF,ierr);
}

// PetscNonlinearSolver methods

PetscNonlinearSolver::PetscNonlinearSolver(MPI_Comm comm,
                                           const std::string &prefix)
   : PetscSolver(), Solver()
{
   // Create the actual solver object
   SNES snes;
   ierr = SNESCreate(comm, &snes); CCHKERRQ(comm, ierr);
   obj  = (PetscObject)snes;
   ierr = PetscObjectGetClassId(obj, &cid); PCHKERRQ(obj, ierr);
   ierr = SNESSetOptionsPrefix(snes, prefix.c_str()); PCHKERRQ(snes, ierr);

   // Allocate private solver context
   CreatePrivateContext();
}

PetscNonlinearSolver::PetscNonlinearSolver(MPI_Comm comm, Operator &op,
                                           const std::string &prefix)
   : PetscSolver(), Solver()
{
   // Create the actual solver object
   SNES snes;
   ierr = SNESCreate(comm, &snes); CCHKERRQ(comm, ierr);
   obj  = (PetscObject)snes;
   ierr = PetscObjectGetClassId(obj, &cid); PCHKERRQ(obj, ierr);
   ierr = SNESSetOptionsPrefix(snes, prefix.c_str()); PCHKERRQ(snes, ierr);

   // Allocate private solver context
   CreatePrivateContext();

   SetOperator(op);
}

PetscNonlinearSolver::~PetscNonlinearSolver()
{
   MPI_Comm comm;
   SNES snes = (SNES)obj;
   ierr = PetscObjectGetComm(obj,&comm); PCHKERRQ(obj, ierr);
   ierr = SNESDestroy(&snes); CCHKERRQ(comm, ierr);
}

void PetscNonlinearSolver::SetOperator(const Operator &op)
{
   SNES snes = (SNES)obj;

   if (operatorset)
   {
      PetscBool ls,gs;
      void     *fctx,*jctx;

      ierr = SNESGetFunction(snes, NULL, NULL, &fctx);
      PCHKERRQ(snes, ierr);
      ierr = SNESGetJacobian(snes, NULL, NULL, NULL, &jctx);
      PCHKERRQ(snes, ierr);

      ls = (PetscBool)(height == op.Height() && width  == op.Width() &&
                       (void*)&op == fctx &&
                       (void*)&op == jctx);
      ierr = MPI_Allreduce(&ls,&gs,1,MPIU_BOOL,MPI_LAND,
                           PetscObjectComm((PetscObject)snes));
      PCHKERRQ(snes,ierr);
      if (!gs)
      {
         ierr = SNESReset(snes); PCHKERRQ(snes,ierr);
         delete X;
         delete B;
         X = B = NULL;
      }
   }

   __mfem_snes_ctx *snes_ctx = (__mfem_snes_ctx*)private_ctx;
   snes_ctx->op = (mfem::Operator*)&op;
   ierr = SNESSetFunction(snes, NULL, __mfem_snes_function, (void *)snes_ctx);
   PCHKERRQ(snes, ierr);
   ierr = SNESSetJacobian(snes, NULL, NULL, __mfem_snes_jacobian,
                          (void *)snes_ctx);
   PCHKERRQ(snes, ierr);

   // Update PetscSolver
   operatorset = true;

   // Update the Operator fields.
   height = op.Height();
   width  = op.Width();
}

void PetscNonlinearSolver::SetOperatorType(Operator::Type jacType)
{
   __mfem_snes_ctx *snes_ctx = (__mfem_snes_ctx*)private_ctx;
   snes_ctx->jacType = jacType;
}

void PetscNonlinearSolver::Mult(const Vector &b, Vector &x) const
{
   SNES snes = (SNES)obj;

   bool b_nonempty = b.Size();
   if (!B) { B = new PetscParVector(PetscObjectComm(obj), *this, true); }
   if (!X) { X = new PetscParVector(PetscObjectComm(obj), *this, false, false); }
   X->PlaceArray(x.GetData());
   if (b_nonempty) { B->PlaceArray(b.GetData()); }
   else { *B = 0.0; }

   Customize();

   if (!iterative_mode) { *X = 0.; }

   if (bchandler) { bchandler->SetUp(X->Size()); }

   // Solve the system.
   ierr = SNESSolve(snes, B->x, X->x); PCHKERRQ(snes, ierr);
   X->ResetArray();
   if (b_nonempty) { B->ResetArray(); }
}

// PetscODESolver methods

PetscODESolver::PetscODESolver(MPI_Comm comm, const string &prefix)
   : PetscSolver(), ODESolver()
{
   // Create the actual solver object
   TS ts;
   ierr = TSCreate(comm,&ts); CCHKERRQ(comm,ierr);
   obj  = (PetscObject)ts;
   ierr = PetscObjectGetClassId(obj,&cid); PCHKERRQ(obj,ierr);
   ierr = TSSetOptionsPrefix(ts, prefix.c_str()); PCHKERRQ(ts, ierr);

   // Allocate private solver context
   CreatePrivateContext();

   // Default options, to comply with the current interface to ODESolver.
   ierr = TSSetExactFinalTime(ts,TS_EXACTFINALTIME_STEPOVER);
   PCHKERRQ(ts,ierr);
   TSAdapt tsad;
   ierr = TSGetAdapt(ts,&tsad);
   PCHKERRQ(ts,ierr);
   ierr = TSAdaptSetType(tsad,TSADAPTNONE);
   PCHKERRQ(ts,ierr);
}

PetscODESolver::~PetscODESolver()
{
   MPI_Comm comm;
   TS ts = (TS)obj;
   ierr = PetscObjectGetComm(obj,&comm); PCHKERRQ(obj,ierr);
   ierr = TSDestroy(&ts); CCHKERRQ(comm,ierr);
}

void PetscODESolver::Init(TimeDependentOperator &f_,
                          enum PetscODESolver::Type type)
{
   TS ts = (TS)obj;

   if (operatorset)
   {
      PetscBool ls,gs;
      void *fctx = NULL,*jctx = NULL,*rfctx = NULL,*rjctx = NULL;

      if (f->isImplicit())
      {
         ierr = TSGetIFunction(ts, NULL, NULL, &fctx);
         PCHKERRQ(ts, ierr);
         ierr = TSGetIJacobian(ts, NULL, NULL, NULL, &jctx);
         PCHKERRQ(ts, ierr);
      }
      if (!f->isHomogeneous())
      {
         ierr = TSGetRHSFunction(ts, NULL, NULL, &rfctx);
         PCHKERRQ(ts, ierr);
         ierr = TSGetRHSJacobian(ts, NULL, NULL, NULL, &rjctx);
         PCHKERRQ(ts, ierr);
      }
      ls = (PetscBool)(f->Height() == f_.Height() &&
                       f->Width() == f_.Width() &&
                       f->isImplicit() == f_.isImplicit() &&
                       f->isHomogeneous() == f_.isHomogeneous());
      if (ls && f_.isImplicit())
      {
         ls = (PetscBool)(ls && (void*)&f_ == fctx && (void*)&f_ == jctx);
      }
      if (ls && !f_.isHomogeneous())
      {
         ls = (PetscBool)(ls && (void*)&f_ == rfctx && (void*)&f_ == rjctx);
      }
      ierr = MPI_Allreduce(&ls,&gs,1,MPIU_BOOL,MPI_LAND,
                           PetscObjectComm((PetscObject)ts));
      PCHKERRQ(ts,ierr);
      if (!gs)
      {
         ierr = TSReset(ts); PCHKERRQ(ts,ierr);
         delete X;
         X = NULL;
      }
   }
   f = &f_;

   // Set functions in TS
   __mfem_ts_ctx *ts_ctx = (__mfem_ts_ctx*)private_ctx;
   ts_ctx->op = &f_;
   if (f_.isImplicit())
   {
      ierr = TSSetIFunction(ts, NULL, __mfem_ts_ifunction, (void *)ts_ctx);
      PCHKERRQ(ts, ierr);
      ierr = TSSetIJacobian(ts, NULL, NULL, __mfem_ts_ijacobian, (void *)ts_ctx);
      PCHKERRQ(ts, ierr);
      ierr = TSSetEquationType(ts, TS_EQ_IMPLICIT);
      PCHKERRQ(ts, ierr);
   }
   if (!f_.isHomogeneous())
   {
      ierr = TSSetRHSFunction(ts, NULL, __mfem_ts_rhsfunction, (void *)ts_ctx);
      PCHKERRQ(ts, ierr);
      ierr = TSSetRHSJacobian(ts, NULL, NULL, __mfem_ts_rhsjacobian, (void *)ts_ctx);
      PCHKERRQ(ts, ierr);
   }
   operatorset = true;

   // PetscODESolver::Type
   // Support for this is still partial in PETSc, so we handle it from MFEM
   ts_ctx->cached_shift = std::numeric_limits<PetscReal>::min();
   ts_ctx->type = type;
   ts_ctx->computed_rhsjac = false;
}

void PetscODESolver::SetOperatorType(Operator::Type jacType)
{
   __mfem_ts_ctx *ts_ctx = (__mfem_ts_ctx*)private_ctx;
   ts_ctx->jacType = jacType;
}

void PetscODESolver::Step(Vector &x, double &t, double &dt)
{
   // Pass the parameters to PETSc.
   TS ts = (TS)obj;
   ierr = TSSetTime(ts, t); PCHKERRQ(ts, ierr);
   ierr = TSSetTimeStep(ts, dt); PCHKERRQ(ts, ierr);

   if (!X) { X = new PetscParVector(PetscObjectComm(obj), *f, false, false); }
   X->PlaceArray(x.GetData());

   Customize();

   if (bchandler) { bchandler->SetUp(x.Size()); }

   // Take the step.
   ierr = TSSetSolution(ts, *X); PCHKERRQ(ts, ierr);
   ierr = TSStep(ts); PCHKERRQ(ts, ierr);
   X->ResetArray();

   // Get back current time and time step to caller.
   PetscReal pt;
   ierr = TSGetTime(ts,&pt); PCHKERRQ(ts,ierr);
   t = pt;
   ierr = TSGetTimeStep(ts,&pt); PCHKERRQ(ts,ierr);
   dt = pt;
}

void PetscODESolver::Run(Vector &x, double &t, double &dt, double t_final)
{
   // Give the parameters to PETSc.
   TS ts = (TS)obj;
   ierr = TSSetTime(ts, t); PCHKERRQ(ts, ierr);
   ierr = TSSetTimeStep(ts, dt); PCHKERRQ(ts, ierr);
   ierr = TSSetDuration(ts, PETSC_DECIDE, t_final); PCHKERRQ(ts, ierr);
   ierr = TSSetExactFinalTime(ts, TS_EXACTFINALTIME_MATCHSTEP);
   PCHKERRQ(ts, ierr);

   if (!X) { X = new PetscParVector(PetscObjectComm(obj), *f, false, false); }
   X->PlaceArray(x.GetData());

   Customize();

   if (bchandler) { bchandler->SetUp(x.Size()); }

   // Take the steps.
   ierr = TSSolve(ts, X->x); PCHKERRQ(ts, ierr);
   X->ResetArray();

   // Get back final time and time step to caller.
   PetscReal pt;
   ierr = TSGetTime(ts, &pt); PCHKERRQ(ts,ierr);
   t = pt;
   ierr = TSGetTimeStep(ts,&pt); PCHKERRQ(ts,ierr);
   dt = pt;
}

}  // namespace mfem

#include "petsc/private/petscimpl.h"

// auxiliary functions
#undef __FUNCT__
#define __FUNCT__ "__mfem_ts_monitor"
static PetscErrorCode __mfem_ts_monitor(TS ts, PetscInt it, PetscReal t, Vec x,
                                        void* ctx)
{
   mfem::PetscSolverMonitor *monitor_ctx = (mfem::PetscSolverMonitor *)ctx;

   PetscFunctionBeginUser;
   if (!ctx)
   {
      SETERRQ(PETSC_COMM_SELF,PETSC_ERR_USER, "No monitor context provided");
   }
   if (monitor_ctx->mon_sol)
   {
      mfem::PetscParVector V(x,true);
      monitor_ctx->MonitorSolution(it,t,V);
   }
   if (monitor_ctx->mon_res)
   {
      SETERRQ(PetscObjectComm((PetscObject)ts),PETSC_ERR_SUP,
              "Cannot monitor the residual with TS");
   }
   PetscFunctionReturn(0);
}

#undef __FUNCT__
#define __FUNCT__ "__mfem_ksp_monitor"
static PetscErrorCode __mfem_ksp_monitor(KSP ksp, PetscInt it, PetscReal res,
                                         void* ctx)
{
   mfem::PetscSolverMonitor *monitor_ctx = (mfem::PetscSolverMonitor *)ctx;
   Vec x;
   PetscErrorCode ierr;

   PetscFunctionBeginUser;
   if (!ctx)
   {
      SETERRQ(PETSC_COMM_SELF,PETSC_ERR_USER,"No monitor context provided");
   }
   if (monitor_ctx->mon_sol)
   {
      ierr = KSPBuildSolution(ksp,NULL,&x); CHKERRQ(ierr);
      mfem::PetscParVector V(x,true);
      monitor_ctx->MonitorSolution(it,res,V);
   }
   if (monitor_ctx->mon_res)
   {
      ierr = KSPBuildResidual(ksp,NULL,NULL,&x); CHKERRQ(ierr);
      mfem::PetscParVector V(x,true);
      monitor_ctx->MonitorResidual(it,res,V);
   }
   PetscFunctionReturn(0);
}

#undef __FUNCT__
#define __FUNCT__ "__mfem_ts_ifunction"
static PetscErrorCode __mfem_ts_ifunction(TS ts, PetscReal t, Vec x, Vec xp,
                                          Vec f,void *ctx)
{
   __mfem_ts_ctx* ts_ctx = (__mfem_ts_ctx*)ctx;
   PetscErrorCode ierr;

   PetscFunctionBeginUser;
   mfem::PetscParVector xx(x,true);
   mfem::PetscParVector yy(xp,true);
   mfem::PetscParVector ff(f,true);

   mfem::TimeDependentOperator *op = (mfem::TimeDependentOperator*)ts_ctx->op;
   op->SetTime(t);

   if (ts_ctx->bchandler)
   {
      // we evaluate the ImplicitMult method with the correct bc
      if (!ts_ctx->work) { ts_ctx->work = new mfem::Vector(xx.Size()); }
      mfem::PetscBCHandler *bchandler = ts_ctx->bchandler;
      mfem::Vector* txx = ts_ctx->work;
      bchandler->SetTime(t);
      bchandler->ApplyBC(xx,*txx);
      op->ImplicitMult(*txx,yy,ff);
      // and fix the residual (i.e. f_\partial\Omega = u - g(t))
      bchandler->FixResidualBC(xx,ff);
   }
   else
   {
      // use the ImplicitMult method of the class
      op->ImplicitMult(xx,yy,ff);
   }

   // need to tell PETSc the Vec has been updated
   ierr = PetscObjectStateIncrease((PetscObject)f); CHKERRQ(ierr);
   PetscFunctionReturn(0);
}

#undef __FUNCT__
#define __FUNCT__ "__mfem_ts_rhsfunction"
static PetscErrorCode __mfem_ts_rhsfunction(TS ts, PetscReal t, Vec x, Vec f,
                                            void *ctx)
{
   __mfem_ts_ctx* ts_ctx = (__mfem_ts_ctx*)ctx;
   PetscErrorCode ierr;

   PetscFunctionBeginUser;
   if (ts_ctx->bchandler) { MFEM_ABORT("RHS evaluation with bc not implemented"); } // TODO
   mfem::PetscParVector xx(x,true);
   mfem::PetscParVector ff(f,true);
   mfem::TimeDependentOperator *top = (mfem::TimeDependentOperator*)ts_ctx->op;
   top->SetTime(t);

   // use the ExplicitMult method - compute the RHS function
   top->ExplicitMult(xx,ff);

   // need to tell PETSc the Vec has been updated
   ierr = PetscObjectStateIncrease((PetscObject)f); CHKERRQ(ierr);
   PetscFunctionReturn(0);
}

#undef __FUNCT__
#define __FUNCT__ "__mfem_ts_ijacobian"
static PetscErrorCode __mfem_ts_ijacobian(TS ts, PetscReal t, Vec x,
                                          Vec xp, PetscReal shift, Mat A, Mat P,
                                          void *ctx)
{
   __mfem_ts_ctx* ts_ctx = (__mfem_ts_ctx*)ctx;
   mfem::Vector   *xx;
   PetscScalar    *array;
   PetscInt       n;
   PetscErrorCode ierr;

   PetscFunctionBeginUser;
   // update time
   mfem::TimeDependentOperator *op = (mfem::TimeDependentOperator*)ts_ctx->op;
   op->SetTime(t);

   // prevent to recompute a Jacobian if we already did so
   if (ts_ctx->type == mfem::PetscODESolver::ODE_SOLVER_LINEAR &&
       ts_ctx->cached_shift == shift) { PetscFunctionReturn(0); }

   // wrap Vecs with Vectors
   ierr = VecGetLocalSize(x,&n); CHKERRQ(ierr);
   ierr = VecGetArrayRead(xp,(const PetscScalar**)&array); CHKERRQ(ierr);
   mfem::Vector yy(array,n);
   ierr = VecRestoreArrayRead(xp,(const PetscScalar**)&array); CHKERRQ(ierr);
   ierr = VecGetArrayRead(x,(const PetscScalar**)&array); CHKERRQ(ierr);
   if (!ts_ctx->bchandler)
   {
      xx = new mfem::Vector(array,n);
   }
   else
   {
      // make sure we compute a Jacobian with the correct boundary values
      if (!ts_ctx->work) { ts_ctx->work = new mfem::Vector(n); }
      mfem::Vector txx(array,n);
      mfem::PetscBCHandler *bchandler = ts_ctx->bchandler;
      xx = ts_ctx->work;
      bchandler->SetTime(t);
      bchandler->ApplyBC(txx,*xx);
   }
   ierr = VecRestoreArrayRead(x,(const PetscScalar**)&array); CHKERRQ(ierr);

   // Use TimeDependentOperator::GetImplicitGradient(x,y,s)
   mfem::Operator& J = op->GetImplicitGradient(*xx,yy,shift);
   if (!ts_ctx->bchandler) { delete xx; }
   ts_ctx->cached_shift = shift;

   // Convert to the operator type requested if needed
   bool delete_pA = false;
   mfem::PetscParMatrix *pA = const_cast<mfem::PetscParMatrix *>
                              (dynamic_cast<const mfem::PetscParMatrix *>(&J));
   if (!pA)
   {
      pA = new mfem::PetscParMatrix(PetscObjectComm((PetscObject)ts),&J,
                                    ts_ctx->jacType);
      delete_pA = true;
   }

   // Eliminate essential dofs
   if (ts_ctx->bchandler)
   {
      mfem::PetscBCHandler *bchandler = ts_ctx->bchandler;
      bchandler->ZeroBC(*pA);
   }

   // Avoid unneeded copy of the matrix by hacking
   Mat B;
   B = pA->ReleaseMat(false);
   ierr = MatHeaderReplace(A,&B); CHKERRQ(ierr);
   if (delete_pA) { delete pA; }
   PetscFunctionReturn(0);
}

#undef __FUNCT__
#define __FUNCT__ "__mfem_ts_rhsjacobian"
static PetscErrorCode __mfem_ts_rhsjacobian(TS ts, PetscReal t, Vec x,
                                            Mat A, Mat P, void *ctx)
{
   __mfem_ts_ctx* ts_ctx = (__mfem_ts_ctx*)ctx;
   PetscScalar    *array;
   PetscInt       n;
   PetscErrorCode ierr;

   PetscFunctionBeginUser;
   if (ts_ctx->bchandler) { MFEM_ABORT("RHS Jacobian with bc not implemented"); } // TODO

   // prevent to recompute a Jacobian if we already did so
   if (ts_ctx->type == mfem::PetscODESolver::ODE_SOLVER_LINEAR &&
       ts_ctx->computed_rhsjac) { PetscFunctionReturn(0); }

   // wrap Vec with Vector
   ierr = VecGetLocalSize(x,&n); CHKERRQ(ierr);
   ierr = VecGetArrayRead(x,(const PetscScalar**)&array); CHKERRQ(ierr);
   mfem::Vector xx(array,n);
   ierr = VecRestoreArrayRead(x,(const PetscScalar**)&array); CHKERRQ(ierr);

   // update time
   mfem::TimeDependentOperator *top = (mfem::TimeDependentOperator*)ts_ctx->op;
   top->SetTime(t);

   mfem::Operator& J = top->GetExplicitGradient(xx);
   ts_ctx->computed_rhsjac = true;

   // Convert to the operator type requested if needed
   bool delete_pA = false;
   mfem::PetscParMatrix *pA = const_cast<mfem::PetscParMatrix *>
                              (dynamic_cast<const mfem::PetscParMatrix *>(&J));
   if (!pA)
   {
      pA = new mfem::PetscParMatrix(PetscObjectComm((PetscObject)ts),&J,
                                    ts_ctx->jacType);
      delete_pA = true;
   }

   // Eliminate essential dofs
   if (ts_ctx->bchandler)
   {
      mfem::PetscBCHandler *bchandler = ts_ctx->bchandler;
      bchandler->ZeroBC(*pA);
   }

   // Avoid unneeded copy of the matrix by hacking
   Mat B;
   B = pA->ReleaseMat(false);
   ierr = MatHeaderReplace(A,&B); CHKERRQ(ierr);
   if (delete_pA) { delete pA; }
   PetscFunctionReturn(0);
}

#undef __FUNCT__
#define __FUNCT__ "__mfem_snes_jacobian"
static PetscErrorCode __mfem_snes_jacobian(SNES snes, Vec x, Mat A, Mat P,
                                           void *ctx)
{
   PetscScalar     *array;
   PetscInt         n;
   PetscErrorCode   ierr;
   mfem::Vector    *xx;
   __mfem_snes_ctx *snes_ctx = (__mfem_snes_ctx*)ctx;

   PetscFunctionBeginUser;
   ierr = VecGetArrayRead(x,(const PetscScalar**)&array); CHKERRQ(ierr);
   ierr = VecGetLocalSize(x,&n); CHKERRQ(ierr);
   if (!snes_ctx->bchandler)
   {
      xx = new mfem::Vector(array,n);
   }
   else
   {
      // make sure we compute a Jacobian with the correct boundary values
      if (!snes_ctx->work) { snes_ctx->work = new mfem::Vector(n); }
      mfem::Vector txx(array,n);
      mfem::PetscBCHandler *bchandler = snes_ctx->bchandler;
      xx = snes_ctx->work;
      bchandler->ApplyBC(txx,*xx);
   }

   // Use Operator::GetGradient(x)
   mfem::Operator& J = snes_ctx->op->GetGradient(*xx);
   ierr = VecRestoreArrayRead(x,(const PetscScalar**)&array); CHKERRQ(ierr);
   if (!snes_ctx->bchandler) { delete xx; }

   // Convert to the operator type requested if needed
   bool delete_pA = false;
   mfem::PetscParMatrix *pA = const_cast<mfem::PetscParMatrix *>
                              (dynamic_cast<const mfem::PetscParMatrix *>(&J));
   if (!pA)
   {
      pA = new mfem::PetscParMatrix(PetscObjectComm((PetscObject)snes),&J,
                                    snes_ctx->jacType);
      delete_pA = true;
   }

   // Eliminate essential dofs
   if (snes_ctx->bchandler)
   {
      mfem::PetscBCHandler *bchandler = snes_ctx->bchandler;
      bchandler->ZeroBC(*pA);
   }

   // Avoid unneeded copy of the matrix by hacking
   Mat B = pA->ReleaseMat(false);
   ierr = MatHeaderReplace(A,&B); CHKERRQ(ierr);
   if (delete_pA) { delete pA; }
   PetscFunctionReturn(0);
}

#undef __FUNCT__
#define __FUNCT__ "__mfem_snes_function"
static PetscErrorCode __mfem_snes_function(SNES snes, Vec x, Vec f, void *ctx)
{
   __mfem_snes_ctx* snes_ctx = (__mfem_snes_ctx*)ctx;

   PetscFunctionBeginUser;
   mfem::PetscParVector xx(x,true);
   mfem::PetscParVector ff(f,true);
   if (snes_ctx->bchandler)
   {
      // we evaluate the Mult method with the correct bc
      if (!snes_ctx->work) { snes_ctx->work = new mfem::Vector(xx.Size()); }
      mfem::PetscBCHandler *bchandler = snes_ctx->bchandler;
      mfem::Vector* txx = snes_ctx->work;
      bchandler->ApplyBC(xx,*txx);
      snes_ctx->op->Mult(*txx,ff);
      // and fix the residual (i.e. f_\partial\Omega = u - g)
      bchandler->FixResidualBC(xx,ff);
   }
   else
   {
      // use the Mult method of the class
      snes_ctx->op->Mult(xx,ff);
   }
   // need to tell PETSc the Vec has been updated
   ierr = PetscObjectStateIncrease((PetscObject)f); CHKERRQ(ierr);
   PetscFunctionReturn(0);
}

#undef __FUNCT__
#define __FUNCT__ "__mfem_mat_shell_apply"
static PetscErrorCode __mfem_mat_shell_apply(Mat A, Vec x, Vec y)
{
   __mfem_mat_shell_ctx *ctx;
   PetscErrorCode       ierr;

   PetscFunctionBeginUser;
   ierr = MatShellGetContext(A,(void **)&ctx); CHKERRQ(ierr);
   mfem::PetscParVector xx(x,true);
   mfem::PetscParVector yy(y,true);
   ctx->op->Mult(xx,yy);
   // need to tell PETSc the Vec has been updated
   ierr = PetscObjectStateIncrease((PetscObject)y); CHKERRQ(ierr);
   PetscFunctionReturn(0);
}

#undef __FUNCT__
#define __FUNCT__ "__mfem_mat_shell_apply_transpose"
static PetscErrorCode __mfem_mat_shell_apply_transpose(Mat A, Vec x, Vec y)
{
   __mfem_mat_shell_ctx *ctx;
   PetscErrorCode       ierr;

   PetscFunctionBeginUser;
   ierr = MatShellGetContext(A,(void **)&ctx); CHKERRQ(ierr);
   mfem::PetscParVector xx(x,true);
   mfem::PetscParVector yy(y,true);
   ctx->op->MultTranspose(xx,yy);
   // need to tell PETSc the Vec has been updated
   ierr = PetscObjectStateIncrease((PetscObject)y); CHKERRQ(ierr);
   PetscFunctionReturn(0);
}

#undef __FUNCT__
#define __FUNCT__ "__mfem_mat_shell_destroy"
static PetscErrorCode __mfem_mat_shell_destroy(Mat A)
{
   __mfem_mat_shell_ctx *ctx;
   PetscErrorCode       ierr;

   PetscFunctionBeginUser;
   ierr = MatShellGetContext(A,(void **)&ctx); CHKERRQ(ierr);
   delete ctx;
   PetscFunctionReturn(0);
}

#undef __FUNCT__
#define __FUNCT__ "__mfem_pc_shell_apply"
static PetscErrorCode __mfem_pc_shell_apply(PC pc, Vec x, Vec y)
{
   __mfem_pc_shell_ctx *ctx;
   PetscErrorCode      ierr;

   PetscFunctionBeginUser;
   ierr = PCShellGetContext(pc,(void **)&ctx); CHKERRQ(ierr);
   mfem::PetscParVector xx(x,true);
   mfem::PetscParVector yy(y,true);
   ctx->op->Mult(xx,yy);
   // need to tell PETSc the Vec has been updated
   ierr = PetscObjectStateIncrease((PetscObject)y); CHKERRQ(ierr);
   PetscFunctionReturn(0);
}

#undef __FUNCT__
#define __FUNCT__ "__mfem_pc_shell_apply_transpose"
static PetscErrorCode __mfem_pc_shell_apply_transpose(PC pc, Vec x, Vec y)
{
   __mfem_pc_shell_ctx *ctx;
   PetscErrorCode      ierr;

   PetscFunctionBeginUser;
   ierr = PCShellGetContext(pc,(void **)&ctx); CHKERRQ(ierr);
   mfem::PetscParVector xx(x,true);
   mfem::PetscParVector yy(y,true);
   ctx->op->MultTranspose(xx,yy);
   // need to tell PETSc the Vec has been updated
   ierr = PetscObjectStateIncrease((PetscObject)y); CHKERRQ(ierr);
   PetscFunctionReturn(0);
}

#undef __FUNCT__
#define __FUNCT__ "__mfem_pc_shell_setup"
static PetscErrorCode __mfem_pc_shell_setup(PC pc)
{
   __mfem_pc_shell_ctx *ctx;

   PetscFunctionBeginUser;
   ierr = PCShellGetContext(pc,(void **)&ctx); CHKERRQ(ierr);
   if (ctx->factory)
   {
      // Delete any owned operator
      if (ctx->ownsop)
      {
         delete ctx->op;
      }

      // Get current preconditioning Mat
      Mat B;
      ierr = PCGetOperators(pc,NULL,&B); CHKERRQ(ierr);

      // Call user-defined setup
      mfem::OperatorHandle hB(new mfem::PetscParMatrix(B,false),true);
      mfem::PetscPreconditionerFactory *factory = ctx->factory;
      ctx->op = factory->NewPreconditioner(hB);
      ctx->ownsop = true;
   }
   PetscFunctionReturn(0);
}

#undef __FUNCT__
#define __FUNCT__ "__mfem_pc_shell_destroy"
static PetscErrorCode __mfem_pc_shell_destroy(PC pc)
{
   __mfem_pc_shell_ctx *ctx;
   PetscErrorCode      ierr;

   PetscFunctionBeginUser;
   ierr = PCShellGetContext(pc,(void **)&ctx); CHKERRQ(ierr);
   if (ctx->ownsop)
   {
      delete ctx->op;
   }
   delete ctx;
   PetscFunctionReturn(0);
}

#undef __FUNCT__
#define __FUNCT__ "__mfem_array_container_destroy"
static PetscErrorCode __mfem_array_container_destroy(void *ptr)
{
   PetscErrorCode ierr;

   PetscFunctionBeginUser;
   ierr = PetscFree(ptr); CHKERRQ(ierr);
   PetscFunctionReturn(0);
}

#undef __FUNCT__
#define __FUNCT__ "__mfem_matarray_container_destroy"
static PetscErrorCode __mfem_matarray_container_destroy(void *ptr)
{
   mfem::Array<Mat> *a = (mfem::Array<Mat>*)ptr;
   PetscErrorCode   ierr;

   PetscFunctionBeginUser;
   for (int i=0; i<a->Size(); i++)
   {
      Mat M = (*a)[i];
      MPI_Comm comm = PetscObjectComm((PetscObject)M);
      ierr = MatDestroy(&M); CCHKERRQ(comm,ierr);
   }
   delete a;
   PetscFunctionReturn(0);
}

// Sets the type of PC to PCSHELL and wraps the solver action
// if ownsop is true, ownership of precond is transferred to the PETSc object
#undef __FUNCT__
#define __FUNCT__ "MakeShellPC"
PetscErrorCode MakeShellPC(PC pc, mfem::Solver &precond, bool ownsop)
{
   PetscFunctionBeginUser;
   __mfem_pc_shell_ctx *ctx = new __mfem_pc_shell_ctx;
   ctx->op       = &precond;
   ctx->ownsop   = ownsop;
   ctx->factory  = NULL;

   ierr = PCSetType(pc,PCSHELL); CHKERRQ(ierr);
   ierr = PCShellSetContext(pc,(void *)ctx); CHKERRQ(ierr);
   ierr = PCShellSetApply(pc,__mfem_pc_shell_apply); CHKERRQ(ierr);
   ierr = PCShellSetApplyTranspose(pc,__mfem_pc_shell_apply_transpose);
   CHKERRQ(ierr);
   ierr = PCShellSetSetUp(pc,__mfem_pc_shell_setup); CHKERRQ(ierr);
   ierr = PCShellSetDestroy(pc,__mfem_pc_shell_destroy); CHKERRQ(ierr);
   PetscFunctionReturn(0);
}

// Sets the type of PC to PCSHELL. Uses a PetscPreconditionerFactory to construct the solver
// Takes ownership of the solver created by the factory
#undef __FUNCT__
#define __FUNCT__ "MakeShellPCWithFactory"
PetscErrorCode MakeShellPCWithFactory(PC pc,
                                      mfem::PetscPreconditionerFactory *factory)
{
   PetscFunctionBeginUser;
   __mfem_pc_shell_ctx *ctx = new __mfem_pc_shell_ctx;
   ctx->op       = NULL;
   ctx->ownsop   = true;
   ctx->factory  = factory;

   ierr = PCSetType(pc,PCSHELL); CHKERRQ(ierr);
   ierr = PCShellSetContext(pc,(void *)ctx); CHKERRQ(ierr);
   ierr = PCShellSetApply(pc,__mfem_pc_shell_apply); CHKERRQ(ierr);
   ierr = PCShellSetApplyTranspose(pc,__mfem_pc_shell_apply_transpose);
   CHKERRQ(ierr);
   ierr = PCShellSetSetUp(pc,__mfem_pc_shell_setup); CHKERRQ(ierr);
   ierr = PCShellSetDestroy(pc,__mfem_pc_shell_destroy); CHKERRQ(ierr);
   PetscFunctionReturn(0);
}

// Converts from a list (or a marked Array if islist is false) to an IS
// st indicates the offset where to start numbering
#undef __FUNCT__
#define __FUNCT__ "Convert_Array_IS"
static PetscErrorCode Convert_Array_IS(MPI_Comm comm, bool islist,
                                       const mfem::Array<int> *list,
                                       PetscInt st, IS* is)
{
   PetscInt       n = list->Size(),*idxs;
   const int      *data = list->GetData();
   PetscErrorCode ierr;

   PetscFunctionBeginUser;
   ierr = PetscMalloc1(n,&idxs); CHKERRQ(ierr);
   if (islist)
   {
      for (PetscInt i=0; i<n; i++) { idxs[i] = data[i] + st; }
   }
   else
   {
      PetscInt cum = 0;
      for (PetscInt i=0; i<n; i++)
      {
         if (data[i]) { idxs[cum++] = i+st; }
      }
      n = cum;
   }
   ierr = ISCreateGeneral(comm,n,idxs,PETSC_OWN_POINTER,is);
   CHKERRQ(ierr);
   PetscFunctionReturn(0);
}

// Converts from a marked Array of Vdofs to an IS
// st indicates the offset where to start numbering
// l2l is a vector of matrices generated during RAP
#undef __FUNCT__
#define __FUNCT__ "Convert_Vmarks_IS"
static PetscErrorCode Convert_Vmarks_IS(MPI_Comm comm,
                                        mfem::Array<Mat> &pl2l,
                                        const mfem::Array<int> *mark,
                                        PetscInt st, IS* is)
{
   mfem::Array<int> sub_dof_marker;
   mfem::Array<mfem::SparseMatrix*> l2l(pl2l.Size());
   PetscInt         nl;
   PetscErrorCode   ierr;

   PetscFunctionBeginUser;
   for (int i = 0; i < pl2l.Size(); i++)
   {
      PetscInt  m,n,*ii,*jj;
      PetscBool done;
      ierr = MatGetRowIJ(pl2l[i],0,PETSC_FALSE,PETSC_FALSE,&m,(const PetscInt**)&ii,
                         (const PetscInt**)&jj,&done); CHKERRQ(ierr);
      MFEM_VERIFY(done,"Unable to perform MatGetRowIJ on " << i << " l2l matrix");
      ierr = MatGetSize(pl2l[i],NULL,&n); CHKERRQ(ierr);
      l2l[i] = new mfem::SparseMatrix(ii,jj,NULL,m,n,false,true,true);
   }
   nl = 0;
   for (int i = 0; i < l2l.Size(); i++) { nl += l2l[i]->Width(); }
   sub_dof_marker.SetSize(nl);
   const int* vdata = mark->GetData();
   int* sdata = sub_dof_marker.GetData();
   int cumh = 0, cumw = 0;
   for (int i = 0; i < l2l.Size(); i++)
   {
      const mfem::Array<int> vf_marker(const_cast<int*>(vdata)+cumh,
                                       l2l[i]->Height());
      mfem::Array<int> sf_marker(sdata+cumw,l2l[i]->Width());
      l2l[i]->BooleanMultTranspose(vf_marker,sf_marker);
      cumh += l2l[i]->Height();
      cumw += l2l[i]->Width();
   }
   ierr = Convert_Array_IS(comm,false,&sub_dof_marker,st,is); CCHKERRQ(comm,ierr);
   for (int i = 0; i < pl2l.Size(); i++)
   {
      PetscInt  m = l2l[i]->Height();
      PetscInt  *ii = l2l[i]->GetI(),*jj = l2l[i]->GetJ();
      PetscBool done;
      ierr = MatRestoreRowIJ(pl2l[i],0,PETSC_FALSE,PETSC_FALSE,&m,
                             (const PetscInt**)&ii,
                             (const PetscInt**)&jj,&done); CHKERRQ(ierr);
      MFEM_VERIFY(done,"Unable to perform MatRestoreRowIJ on "
                  << i << " l2l matrix");
      delete l2l[i];
   }
   PetscFunctionReturn(0);
}

#if !defined(PETSC_HAVE_HYPRE)

#include "_hypre_parcsr_mv.h"
#undef __FUNCT__
#define __FUNCT__ "MatConvert_hypreParCSR_AIJ"
static PetscErrorCode MatConvert_hypreParCSR_AIJ(hypre_ParCSRMatrix* hA,Mat* pA)
{
   MPI_Comm        comm = hypre_ParCSRMatrixComm(hA);
   hypre_CSRMatrix *hdiag,*hoffd;
   PetscScalar     *da,*oa,*aptr;
   PetscInt        *dii,*djj,*oii,*ojj,*iptr;
   PetscInt        i,dnnz,onnz,m,n;
   PetscMPIInt     size;
   PetscErrorCode  ierr;

   PetscFunctionBeginUser;
   hdiag = hypre_ParCSRMatrixDiag(hA);
   hoffd = hypre_ParCSRMatrixOffd(hA);
   m     = hypre_CSRMatrixNumRows(hdiag);
   n     = hypre_CSRMatrixNumCols(hdiag);
   dnnz  = hypre_CSRMatrixNumNonzeros(hdiag);
   onnz  = hypre_CSRMatrixNumNonzeros(hoffd);
   ierr  = PetscMalloc1(m+1,&dii); CHKERRQ(ierr);
   ierr  = PetscMalloc1(dnnz,&djj); CHKERRQ(ierr);
   ierr  = PetscMalloc1(dnnz,&da); CHKERRQ(ierr);
   ierr  = PetscMemcpy(dii,hypre_CSRMatrixI(hdiag),(m+1)*sizeof(PetscInt));
   CHKERRQ(ierr);
   ierr  = PetscMemcpy(djj,hypre_CSRMatrixJ(hdiag),dnnz*sizeof(PetscInt));
   CHKERRQ(ierr);
   ierr  = PetscMemcpy(da,hypre_CSRMatrixData(hdiag),dnnz*sizeof(PetscScalar));
   CHKERRQ(ierr);
   iptr  = djj;
   aptr  = da;
   for (i=0; i<m; i++)
   {
      PetscInt nc = dii[i+1]-dii[i];
      ierr = PetscSortIntWithScalarArray(nc,iptr,aptr); CHKERRQ(ierr);
      iptr += nc;
      aptr += nc;
   }
   ierr = MPI_Comm_size(comm,&size); CHKERRQ(ierr);
   if (size > 1)
   {
      PetscInt *offdj,*coffd;

      ierr  = PetscMalloc1(m+1,&oii); CHKERRQ(ierr);
      ierr  = PetscMalloc1(onnz,&ojj); CHKERRQ(ierr);
      ierr  = PetscMalloc1(onnz,&oa); CHKERRQ(ierr);
      ierr  = PetscMemcpy(oii,hypre_CSRMatrixI(hoffd),(m+1)*sizeof(PetscInt));
      CHKERRQ(ierr);
      offdj = hypre_CSRMatrixJ(hoffd);
      coffd = hypre_ParCSRMatrixColMapOffd(hA);
      for (i=0; i<onnz; i++) { ojj[i] = coffd[offdj[i]]; }
      ierr  = PetscMemcpy(oa,hypre_CSRMatrixData(hoffd),onnz*sizeof(PetscScalar));
      CHKERRQ(ierr);
      iptr  = ojj;
      aptr  = oa;
      for (i=0; i<m; i++)
      {
         PetscInt nc = oii[i+1]-oii[i];
         ierr = PetscSortIntWithScalarArray(nc,iptr,aptr); CHKERRQ(ierr);
         iptr += nc;
         aptr += nc;
      }
      ierr = MatCreateMPIAIJWithSplitArrays(comm,m,n,PETSC_DECIDE,PETSC_DECIDE,dii,
                                            djj,da,oii,ojj,oa,pA); CHKERRQ(ierr);
   }
   else
   {
      oii = ojj = NULL;
      oa = NULL;
      ierr = MatCreateSeqAIJWithArrays(comm,m,n,dii,djj,da,pA); CHKERRQ(ierr);
   }
   /* We are responsible to free the CSR arrays.  However, since we can take
      references of a PetscParMatrix but we cannot take reference of PETSc
      arrays, we need to create a PetscContainer object to take reference of
      these arrays in reference objects */
   void *ptrs[6] = {dii,djj,da,oii,ojj,oa};
   const char *names[6] = {"_mfem_csr_dii",
                           "_mfem_csr_djj",
                           "_mfem_csr_da",
                           "_mfem_csr_oii",
                           "_mfem_csr_ojj",
                           "_mfem_csr_oa"
                          };
   for (i=0; i<6; i++)
   {
      PetscContainer c;

      ierr = PetscContainerCreate(comm,&c); CHKERRQ(ierr);
      ierr = PetscContainerSetPointer(c,ptrs[i]); CHKERRQ(ierr);
      ierr = PetscContainerSetUserDestroy(c,__mfem_array_container_destroy);
      CHKERRQ(ierr);
      ierr = PetscObjectCompose((PetscObject)(*pA),names[i],(PetscObject)c);
      CHKERRQ(ierr);
      ierr = PetscContainerDestroy(&c); CHKERRQ(ierr);
   }
   PetscFunctionReturn(0);
}

#undef __FUNCT__
#define __FUNCT__ "MatConvert_hypreParCSR_IS"
static PetscErrorCode MatConvert_hypreParCSR_IS(hypre_ParCSRMatrix* hA,Mat* pA)
{
   Mat                    lA;
   ISLocalToGlobalMapping rl2g,cl2g;
   IS                     is;
   hypre_CSRMatrix        *hdiag,*hoffd;
   MPI_Comm               comm = hypre_ParCSRMatrixComm(hA);
   void                   *ptrs[2];
   const char             *names[2] = {"_mfem_csr_aux",
                                       "_mfem_csr_data"
                                      };
   PetscScalar            *hdd,*hod,*aa,*data;
   PetscInt               *col_map_offd,*hdi,*hdj,*hoi,*hoj;
   PetscInt               *aux,*ii,*jj;
   PetscInt               cum,dr,dc,oc,str,stc,nnz,i,jd,jo;
   PetscErrorCode         ierr;

   PetscFunctionBeginUser;
   /* access relevant information in ParCSR */
   str   = hypre_ParCSRMatrixFirstRowIndex(hA);
   stc   = hypre_ParCSRMatrixFirstColDiag(hA);
   hdiag = hypre_ParCSRMatrixDiag(hA);
   hoffd = hypre_ParCSRMatrixOffd(hA);
   dr    = hypre_CSRMatrixNumRows(hdiag);
   dc    = hypre_CSRMatrixNumCols(hdiag);
   nnz   = hypre_CSRMatrixNumNonzeros(hdiag);
   hdi   = hypre_CSRMatrixI(hdiag);
   hdj   = hypre_CSRMatrixJ(hdiag);
   hdd   = hypre_CSRMatrixData(hdiag);
   oc    = hypre_CSRMatrixNumCols(hoffd);
   nnz  += hypre_CSRMatrixNumNonzeros(hoffd);
   hoi   = hypre_CSRMatrixI(hoffd);
   hoj   = hypre_CSRMatrixJ(hoffd);
   hod   = hypre_CSRMatrixData(hoffd);

   /* generate l2g maps for rows and cols */
   ierr = ISCreateStride(comm,dr,str,1,&is); CHKERRQ(ierr);
   ierr = ISLocalToGlobalMappingCreateIS(is,&rl2g); CHKERRQ(ierr);
   ierr = ISDestroy(&is); CHKERRQ(ierr);
   col_map_offd = hypre_ParCSRMatrixColMapOffd(hA);
   ierr = PetscMalloc1(dc+oc,&aux); CHKERRQ(ierr);
   for (i=0; i<dc; i++) { aux[i]    = i+stc; }
   for (i=0; i<oc; i++) { aux[i+dc] = col_map_offd[i]; }
   ierr = ISCreateGeneral(comm,dc+oc,aux,PETSC_OWN_POINTER,&is); CHKERRQ(ierr);
   ierr = ISLocalToGlobalMappingCreateIS(is,&cl2g); CHKERRQ(ierr);
   ierr = ISDestroy(&is); CHKERRQ(ierr);

   /* create MATIS object */
   ierr = MatCreate(comm,pA); CHKERRQ(ierr);
   ierr = MatSetSizes(*pA,dr,dc,PETSC_DECIDE,PETSC_DECIDE); CHKERRQ(ierr);
   ierr = MatSetType(*pA,MATIS); CHKERRQ(ierr);
   ierr = MatSetLocalToGlobalMapping(*pA,rl2g,cl2g); CHKERRQ(ierr);
   ierr = ISLocalToGlobalMappingDestroy(&rl2g); CHKERRQ(ierr);
   ierr = ISLocalToGlobalMappingDestroy(&cl2g); CHKERRQ(ierr);

   /* merge local matrices */
   ierr = PetscMalloc1(nnz+dr+1,&aux); CHKERRQ(ierr);
   ierr = PetscMalloc1(nnz,&data); CHKERRQ(ierr);
   ii   = aux;
   jj   = aux+dr+1;
   aa   = data;
   *ii  = *(hdi++) + *(hoi++);
   for (jd=0,jo=0,cum=0; *ii<nnz; cum++)
   {
      PetscScalar *aold = aa;
      PetscInt    *jold = jj,nc = jd+jo;
      for (; jd<*hdi; jd++) { *jj++ = *hdj++;      *aa++ = *hdd++; }
      for (; jo<*hoi; jo++) { *jj++ = *hoj++ + dc; *aa++ = *hod++; }
      *(++ii) = *(hdi++) + *(hoi++);
      ierr = PetscSortIntWithScalarArray(jd+jo-nc,jold,aold); CHKERRQ(ierr);
   }
   for (; cum<dr; cum++) { *(++ii) = nnz; }
   ii   = aux;
   jj   = aux+dr+1;
   aa   = data;
   ierr = MatCreateSeqAIJWithArrays(PETSC_COMM_SELF,dr,dc+oc,ii,jj,aa,&lA);
   CHKERRQ(ierr);
   ptrs[0] = aux;
   ptrs[1] = data;
   for (i=0; i<2; i++)
   {
      PetscContainer c;

      ierr = PetscContainerCreate(PETSC_COMM_SELF,&c); CHKERRQ(ierr);
      ierr = PetscContainerSetPointer(c,ptrs[i]); CHKERRQ(ierr);
      ierr = PetscContainerSetUserDestroy(c,__mfem_array_container_destroy);
      CHKERRQ(ierr);
      ierr = PetscObjectCompose((PetscObject)lA,names[i],(PetscObject)c);
      CHKERRQ(ierr);
      ierr = PetscContainerDestroy(&c); CHKERRQ(ierr);
   }
   ierr = MatISSetLocalMat(*pA,lA); CHKERRQ(ierr);
   ierr = MatDestroy(&lA); CHKERRQ(ierr);
   ierr = MatAssemblyBegin(*pA,MAT_FINAL_ASSEMBLY); CHKERRQ(ierr);
   ierr = MatAssemblyEnd(*pA,MAT_FINAL_ASSEMBLY); CHKERRQ(ierr);
   PetscFunctionReturn(0);
}
#endif

#endif  // MFEM_USE_PETSC
#endif  // MFEM_USE_MPI<|MERGE_RESOLUTION|>--- conflicted
+++ resolved
@@ -396,28 +396,7 @@
    Init();
    height = ha->Height();
    width  = ha->Width();
-<<<<<<< HEAD
-   switch (tid)
-   {
-      case Operator::PETSC_MATAIJ:
-      case Operator::PETSC_MATIS:
-         ConvertOperator(ha->GetComm(),*ha,&A,tid==Operator::PETSC_MATAIJ);
-         break;
-#if defined(PETSC_HAVE_HYPRE)
-      case Operator::PETSC_MATHYPRE:
-         ierr = MatCreateFromParCSR(*ha,MATHYPRE,PETSC_USE_POINTER,&A);
-         CCHKERRQ(ha->GetComm(),ierr);
-         break;
-#endif
-      case Operator::PETSC_MATSHELL:
-         MakeWrapper(ha->GetComm(),ha,&A);
-         break;
-      default:
-         MFEM_ABORT("unsupported PETSc format: type id = " << tid);
-   }
-=======
    ConvertOperator(ha->GetComm(),*ha,&A,tid);
->>>>>>> 36bbb002
 }
 
 PetscParMatrix::PetscParMatrix(MPI_Comm comm, const Operator *op,
@@ -754,6 +733,22 @@
             ierr = MatConvert(pA->A,MATIS,MAT_INITIAL_MATRIX,A); PCHKERRQ(pA->A,ierr);
          }
       }
+#if defined(PETSC_HAVE_HYPRE)
+      else if (tid == PETSC_MATHYPRE)
+      {
+         if (istrans)
+         {
+            Mat B;
+            ierr = MatConvert(At,MATHYPRE,MAT_INITIAL_MATRIX,&B); PCHKERRQ(pA->A,ierr);
+            ierr = MatCreateTranspose(B,A); PCHKERRQ(pA->A,ierr);
+            ierr = MatDestroy(&B); PCHKERRQ(pA->A,ierr);
+         }
+         else
+         {
+            ierr = MatConvert(pA->A,MATHYPRE,MAT_INITIAL_MATRIX,A); PCHKERRQ(pA->A,ierr);
+         }
+      }
+#endif
       else if (tid == PETSC_MATSHELL)
       {
          MakeWrapper(comm,&op,A);
@@ -785,6 +780,14 @@
 #endif
          CCHKERRQ(pH->GetComm(),ierr);
       }
+#if defined(PETSC_HAVE_HYPRE)
+      else if (tid == PETSC_MATHYPRE)
+      {
+         ierr = MatCreateFromParCSR(const_cast<HypreParMatrix&>(*pH),MATHYPRE,
+                                    PETSC_USE_POINTER,A);
+         CCHKERRQ(pH->GetComm(),ierr);
+      }
+#endif
       else if (tid == PETSC_MATSHELL)
       {
          MakeWrapper(comm,&op,A);
