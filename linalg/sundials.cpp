--- conflicted
+++ resolved
@@ -37,13 +37,7 @@
 #include <nvector/nvector_parallel.h>
 #endif
 
-#include <sunlinsol/sunlinsol_spgmr.h>
 #include <cvode/cvode_impl.h>
-<<<<<<< HEAD
-#include <cvode/cvode_spils.h>
-
-=======
->>>>>>> 89ef0581
 
 // This just hides a warning (to be removed after it's fixed in SUNDIALS).
 // The macro MSG_TIME_INT is defined in <cvode/cvode_impl.h> and then redefined
@@ -54,9 +48,6 @@
 
 #include <arkode/arkode_impl.h>
 #include <kinsol/kinsol_impl.h>
-<<<<<<< HEAD
-#include <kinsol/kinsol_spils.h>
-=======
 
 // Header includes based on the SUNDIALS version:
 #if MFEM_SUNDIALS_VERSION < 30000
@@ -71,7 +62,6 @@
 #include <arkode/arkode_spils.h>
 #include <kinsol/kinsol_spils.h>
 #endif
->>>>>>> 89ef0581
 
 using namespace std;
 
@@ -113,8 +103,7 @@
                                                   *jcurPtr, vt1, vt2, vt3);
 }
 
-static int cvLinSysSolve(struct CVodeMemRec *cv_mem, N_Vector b,
-                         N_Vector weight,
+static int cvLinSysSolve(CVodeMem cv_mem, N_Vector b, N_Vector weight,
                          N_Vector ycur, N_Vector fcur)
 {
    Vector bb(b), w(weight), yc(ycur), fc(fcur);
@@ -140,15 +129,11 @@
                                                     *jcurPtr, vt1, vt2, vt3);
 }
 
-<<<<<<< HEAD
-static int arkLinSysSolve(ARKodeMem ark_mem, N_Vector b,
-=======
 #if MFEM_SUNDIALS_VERSION < 30000
 static int arkLinSysSolve(ARKodeMem ark_mem, N_Vector b, N_Vector weight,
->>>>>>> 89ef0581
                           N_Vector ycur, N_Vector fcur)
 {
-   Vector bb(b), w(ark_mem->ark_rwt), yc(ycur), fc(fcur);
+   Vector bb(b), w(weight), yc(ycur), fc(fcur);
    return to_solver(ark_mem->ark_lmem)->SolveSystem(ark_mem, bb, w, yc, fc);
 }
 #else
@@ -260,12 +245,9 @@
    mem->cv_lsolve = cvLinSysSolve;
    mem->cv_lfree  = cvLinSysFree;
    mem->cv_lmem   = &ls_spec;
-<<<<<<< HEAD
-=======
 #if MFEM_SUNDIALS_VERSION < 30000
    mem->cv_setupNonNull = TRUE;
 #endif
->>>>>>> 89ef0581
    ls_spec.type = SundialsODELinearSolver::CVODE;
 }
 
@@ -294,12 +276,9 @@
    dest->cv_lsolve = src->cv_lsolve;
    dest->cv_lfree  = src->cv_lfree;
    dest->cv_lmem   = src->cv_lmem;
-<<<<<<< HEAD
-=======
 #if MFEM_SUNDIALS_VERSION < 30000
    dest->cv_setupNonNull = src->cv_setupNonNull;
 #endif
->>>>>>> 89ef0581
 
    dest->cv_reltol  = src->cv_reltol;
    dest->cv_Sabstol = src->cv_Sabstol;
@@ -396,11 +375,6 @@
       // Set default linear solver, if not already set.
       if (mem->cv_iter == CV_NEWTON && mem->cv_lsolve == NULL)
       {
-<<<<<<< HEAD
-         SUNLinearSolver LS;
-         LS = SUNSPGMR(y, PREC_NONE, 0);
-         flag = CVSpilsSetLinearSolver(sundials_mem, LS);
-=======
 #if MFEM_SUNDIALS_VERSION < 30000
          flag = CVSpgmr(sundials_mem, PREC_NONE, 0);
 #else
@@ -408,7 +382,6 @@
          LS = SUNSPGMR(y, PREC_NONE, 0);
          flag = CVSpilsSetLinearSolver(sundials_mem, LS);
 #endif
->>>>>>> 89ef0581
       }
       // Set the actual t0 and y0.
       mem->cv_tn = t;
@@ -527,12 +500,9 @@
    mem->ark_lsolve = arkLinSysSolve;
    mem->ark_lfree  = arkLinSysFree;
    mem->ark_lmem   = &ls_spec;
-<<<<<<< HEAD
-=======
 #if MFEM_SUNDIALS_VERSION < 30000
    mem->ark_setupNonNull = TRUE;
 #endif
->>>>>>> 89ef0581
    ls_spec.type = SundialsODELinearSolver::ARKODE;
 }
 
@@ -576,12 +546,9 @@
    dest->ark_lsolve       = src->ark_lsolve;
    dest->ark_lfree        = src->ark_lfree;
    dest->ark_lmem         = src->ark_lmem;
-<<<<<<< HEAD
-=======
 #if MFEM_SUNDIALS_VERSION < 30000
    dest->ark_setupNonNull = src->ark_setupNonNull;
 #endif
->>>>>>> 89ef0581
 
    dest->ark_reltol  = src->ark_reltol;
    dest->ark_Sabstol = src->ark_Sabstol;
@@ -697,11 +664,6 @@
       // Set default linear solver, if not already set.
       if (mem->ark_implicit && mem->ark_linit == NULL)
       {
-<<<<<<< HEAD
-         SUNLinearSolver LS;
-         LS = SUNSPGMR(y, PREC_NONE, 0);
-         flag = ARKSpilsSetLinearSolver(sundials_mem, LS);
-=======
 #if MFEM_SUNDIALS_VERSION < 30000
          flag = ARKSpgmr(sundials_mem, PREC_NONE, 0);
 #else
@@ -709,7 +671,6 @@
          LS = SUNSPGMR(y, PREC_NONE, 0);
          flag = ARKSpilsSetLinearSolver(sundials_mem, LS);
 #endif
->>>>>>> 89ef0581
       }
       // Set the actual t0 and y0.
       mem->ark_tn = t;
@@ -887,12 +848,9 @@
    dest->kin_lsolve       = src->kin_lsolve;
    dest->kin_lfree        = src->kin_lfree;
    dest->kin_lmem         = src->kin_lmem;
-<<<<<<< HEAD
-=======
 #if MFEM_SUNDIALS_VERSION < 30000
    dest->kin_setupNonNull = src->kin_setupNonNull;
 #endif
->>>>>>> 89ef0581
    dest->kin_msbset       = src->kin_msbset;
 
    dest->kin_globalstrategy = src->kin_globalstrategy;
@@ -979,14 +937,8 @@
    if (!prec)
    {
       // Set scaled preconditioned GMRES linear solver.
-<<<<<<< HEAD
-      SUNLinearSolver LS = NULL;
-      LS = SUNSPGMR(y, PREC_NONE, 0);
-      flag = KINSpilsSetLinearSolver(sundials_mem, LS);
-=======
 #if MFEM_SUNDIALS_VERSION < 30000
       flag = KINSpgmr(sundials_mem, 0);
->>>>>>> 89ef0581
       MFEM_ASSERT(flag >= 0, "KINSpgmr() failed!");
 #else
       SUNLinearSolver LS = NULL;
@@ -1014,12 +966,9 @@
    mem->kin_lsolve = KinSolver::LinSysSolve;
    mem->kin_lfree  = NULL;
    mem->kin_lmem   = this;
-<<<<<<< HEAD
-=======
 #if MFEM_SUNDIALS_VERSION < 30000
    mem->kin_setupNonNull = TRUE;
 #endif
->>>>>>> 89ef0581
    // Set mem->kin_inexact_ls? How?
 }
 
