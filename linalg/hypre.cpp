// Copyright (c) 2010-2024, Lawrence Livermore National Security, LLC. Produced
// at the Lawrence Livermore National Laboratory. All Rights reserved. See files
// LICENSE and NOTICE for details. LLNL-CODE-806117.
//
// This file is part of the MFEM library. For more information and source code
// availability visit https://mfem.org.
//
// MFEM is free software; you can redistribute it and/or modify it under the
// terms of the BSD-3 license. We welcome feedback and contributions, see file
// CONTRIBUTING.md for details.

#include "../config/config.hpp"

#ifdef MFEM_USE_MPI

#include "linalg.hpp"
#include "../fem/fem.hpp"
#include "../general/forall.hpp"

#include <fstream>
#include <iomanip>
#include <cmath>
#include <cstdlib>

using namespace std;

namespace mfem
{

Hypre::Hypre()
{
#if MFEM_HYPRE_VERSION >= 21900
   // Initializing hypre
   HYPRE_Init();
#endif

   // Global hypre options that we set by default
   SetDefaultOptions();
}

void Hypre::Finalize()
{
   Hypre &hypre = Instance();
   if (!hypre.finalized)
   {
#if MFEM_HYPRE_VERSION >= 21900
      HYPRE_Finalize();
#endif
      hypre.finalized = true;
   }
}

void Hypre::SetDefaultOptions()
{
   // Global hypre options, see
   // https://hypre.readthedocs.io/en/latest/solvers-boomeramg.html#gpu-supported-options

#if MFEM_HYPRE_VERSION >= 22100
#ifdef HYPRE_USING_CUDA
   // Use hypre's SpGEMM instead of cuSPARSE for performance reasons
   HYPRE_SetSpGemmUseCusparse(0);
#elif defined(HYPRE_USING_HIP)
   // Use rocSPARSE instead of hypre's SpGEMM for performance reasons (default)
   // HYPRE_SetSpGemmUseCusparse(1);
#endif
#endif

   // The following options are hypre's defaults as of hypre-2.24

   // Allocate hypre objects in GPU memory (default)
   // HYPRE_SetMemoryLocation(HYPRE_MEMORY_DEVICE);

   // Where to execute when using UVM (default)
   // HYPRE_SetExecutionPolicy(HYPRE_EXEC_DEVICE);

   // Use GPU-based random number generator (default)
   // HYPRE_SetUseGpuRand(1);

   // The following options are to be used with UMPIRE memory pools

   // Set Umpire names for device and UVM memory pools. If names are set by
   // calling these functions, hypre doesn't own the pool and just uses it.If
   // these functions are not called, hypre will allocate and own the pool
   // (provided it is configured with --with-umpire).
   // HYPRE_SetUmpireDevicePoolName("HYPRE_DEVICE_POOL");
   // HYPRE_SetUmpireUMPoolName("HYPRE_UVM_POOL");
}


template<typename TargetT, typename SourceT>
static TargetT *DuplicateAs(const SourceT *array, int size,
                            bool cplusplus = true)
{
   TargetT *target_array = cplusplus ? (TargetT*) Memory<TargetT>(size)
                           /*     */ : mfem_hypre_TAlloc_host(TargetT, size);
   for (int i = 0; i < size; i++)
   {
      target_array[i] = array[i];
   }
   return target_array;
}


/// Return true if the @a src Memory can be used with the MemoryClass @a mc.
/** If this function returns true then src.{Read,Write,ReadWrite} can be called
    safely with the MemoryClass @a mc. */
template <typename T>
bool CanShallowCopy(const Memory<T> &src, MemoryClass mc)
{
   MemoryType src_h_mt = src.GetHostMemoryType();
   MemoryType src_d_mt = src.GetDeviceMemoryType();
   if (src_d_mt == MemoryType::DEFAULT)
   {
      src_d_mt = MemoryManager::GetDualMemoryType(src_h_mt);
   }
   return (MemoryClassContainsType(mc, src_h_mt) ||
           MemoryClassContainsType(mc, src_d_mt));
}


inline void HypreParVector::_SetDataAndSize_()
{
   hypre_Vector *x_loc = hypre_ParVectorLocalVector(x);
#if !defined(HYPRE_USING_GPU)
   SetDataAndSize(hypre_VectorData(x_loc),
                  internal::to_int(hypre_VectorSize(x_loc)));
#else
   size = internal::to_int(hypre_VectorSize(x_loc));
   MemoryType mt = (hypre_VectorMemoryLocation(x_loc) == HYPRE_MEMORY_HOST
                    ? MemoryType::HOST : GetHypreMemoryType());
   if (hypre_VectorData(x_loc) != NULL)
   {
      data.Wrap(hypre_VectorData(x_loc), size, mt, false);
   }
   else
   {
      data.Reset();
   }
#endif
}

HypreParVector::HypreParVector(MPI_Comm comm, HYPRE_BigInt glob_size,
                               HYPRE_BigInt *col) : Vector()
{
   x = hypre_ParVectorCreate(comm,glob_size,col);
   hypre_ParVectorInitialize(x);
#if MFEM_HYPRE_VERSION <= 22200
   hypre_ParVectorSetPartitioningOwner(x,0);
#endif
   // The data will be destroyed by hypre (this is the default)
   hypre_ParVectorSetDataOwner(x,1);
   hypre_SeqVectorSetDataOwner(hypre_ParVectorLocalVector(x),1);
   _SetDataAndSize_();
   own_ParVector = 1;
}

HypreParVector::HypreParVector(MPI_Comm comm, HYPRE_BigInt glob_size,
                               real_t *data_, HYPRE_BigInt *col,
                               bool is_device_ptr)
   : Vector()
{
   x = hypre_ParVectorCreate(comm,glob_size,col);
   hypre_ParVectorSetDataOwner(x,1); // owns the seq vector
   hypre_Vector *x_loc = hypre_ParVectorLocalVector(x);
   hypre_SeqVectorSetDataOwner(x_loc,0);
#if MFEM_HYPRE_VERSION <= 22200
   hypre_ParVectorSetPartitioningOwner(x,0);
#endif
   real_t tmp = 0.0;
   hypre_VectorData(x_loc) = &tmp;
#ifdef HYPRE_USING_GPU
   hypre_VectorMemoryLocation(x_loc) =
      is_device_ptr ? HYPRE_MEMORY_DEVICE : HYPRE_MEMORY_HOST;
#else
   (void)is_device_ptr;
#endif
   // If hypre_ParVectorLocalVector(x) and &tmp are non-NULL,
   // hypre_ParVectorInitialize(x) does not allocate memory!
   hypre_ParVectorInitialize(x);
   // Set the internal data array to the one passed in
   hypre_VectorData(x_loc) = data_;
   _SetDataAndSize_();
   own_ParVector = 1;
}

// Call the move constructor on the "compatible" temp vector
HypreParVector::HypreParVector(const HypreParVector &y) : HypreParVector(
      y.CreateCompatibleVector())
{
   // Deep copy the local data
   hypre_SeqVectorCopy(hypre_ParVectorLocalVector(y.x),
                       hypre_ParVectorLocalVector(x));
}

HypreParVector::HypreParVector(HypreParVector &&y)
{
   own_ParVector = 0;
   *this = std::move(y);
}

HypreParVector::HypreParVector(const HypreParMatrix &A,
                               int transpose) : Vector()
{
   if (!transpose)
   {
      x = hypre_ParVectorInDomainOf(const_cast<HypreParMatrix&>(A));
   }
   else
   {
      x = hypre_ParVectorInRangeOf(const_cast<HypreParMatrix&>(A));
   }
   _SetDataAndSize_();
   own_ParVector = 1;
}

HypreParVector::HypreParVector(HYPRE_ParVector y) : Vector()
{
   x = (hypre_ParVector *) y;
   _SetDataAndSize_();
   own_ParVector = 0;
}

HypreParVector::HypreParVector(ParFiniteElementSpace *pfes)
{
   x = hypre_ParVectorCreate(pfes->GetComm(), pfes->GlobalTrueVSize(),
                             pfes->GetTrueDofOffsets());
   hypre_ParVectorInitialize(x);
#if MFEM_HYPRE_VERSION <= 22200
   hypre_ParVectorSetPartitioningOwner(x,0);
#endif
   // The data will be destroyed by hypre (this is the default)
   hypre_ParVectorSetDataOwner(x,1);
   hypre_SeqVectorSetDataOwner(hypre_ParVectorLocalVector(x),1);
   _SetDataAndSize_();
   own_ParVector = 1;
}

HypreParVector HypreParVector::CreateCompatibleVector() const
{
   HypreParVector result;
   result.x = hypre_ParVectorCreate(x -> comm, x -> global_size,
                                    x -> partitioning);
   hypre_ParVectorInitialize(result.x);
#if MFEM_HYPRE_VERSION <= 22200
   hypre_ParVectorSetPartitioningOwner(result.x,0);
#endif
   hypre_ParVectorSetDataOwner(result.x,1);
   hypre_SeqVectorSetDataOwner(hypre_ParVectorLocalVector(result.x),1);
   result._SetDataAndSize_();
   result.own_ParVector = 1;

   return result;
}

void HypreParVector::WrapHypreParVector(hypre_ParVector *y, bool owner)
{
   if (own_ParVector) { hypre_ParVectorDestroy(x); }
   Destroy();
   x = y;
   _SetDataAndSize_();
   own_ParVector = owner;
}

Vector * HypreParVector::GlobalVector() const
{
   hypre_Vector *hv = hypre_ParVectorToVectorAll(*this);
   Vector *v = new Vector(hv->data, internal::to_int(hv->size));
   v->MakeDataOwner();
   hypre_SeqVectorSetDataOwner(hv,0);
   hypre_SeqVectorDestroy(hv);
   return v;
}

HypreParVector& HypreParVector::operator=(real_t d)
{
   Vector::operator=(d);
   return *this;
}

HypreParVector& HypreParVector::operator=(const HypreParVector &y)
{
#ifdef MFEM_DEBUG
   if (size != y.Size())
   {
      mfem_error("HypreParVector::operator=");
   }
#endif

   Vector::operator=(y);
   return *this;
}

HypreParVector& HypreParVector::operator=(HypreParVector &&y)
{
   Vector::operator=(std::move(y));
   // Self-assignment-safe way to move for 'own_ParVector' and 'x':
   const auto own_tmp = y.own_ParVector;
   y.own_ParVector = 0;
   own_ParVector = own_tmp;
   const auto x_tmp = y.x;
   y.x = nullptr;
   x = x_tmp;
   return *this;
}

void HypreParVector::SetData(real_t *data_)
{
   hypre_VectorData(hypre_ParVectorLocalVector(x)) = data_;
   Vector::SetData(data_);
}

void HypreParVector::HypreRead() const
{
   hypre_Vector *x_loc = hypre_ParVectorLocalVector(x);
   hypre_VectorData(x_loc) =
      const_cast<real_t*>(data.Read(GetHypreMemoryClass(), size));
#ifdef HYPRE_USING_GPU
   hypre_VectorMemoryLocation(x_loc) = HYPRE_MEMORY_DEVICE;
#endif
}

void HypreParVector::HypreReadWrite()
{
   hypre_Vector *x_loc = hypre_ParVectorLocalVector(x);
   hypre_VectorData(x_loc) = data.ReadWrite(GetHypreMemoryClass(), size);
#ifdef HYPRE_USING_GPU
   hypre_VectorMemoryLocation(x_loc) = HYPRE_MEMORY_DEVICE;
#endif
}

void HypreParVector::HypreWrite()
{
   hypre_Vector *x_loc = hypre_ParVectorLocalVector(x);
   hypre_VectorData(x_loc) = data.Write(GetHypreMemoryClass(), size);
#ifdef HYPRE_USING_GPU
   hypre_VectorMemoryLocation(x_loc) = HYPRE_MEMORY_DEVICE;
#endif
}

void HypreParVector::WrapMemoryRead(const Memory<real_t> &mem)
{
   MFEM_ASSERT(CanShallowCopy(mem, GetHypreMemoryClass()), "");
   MFEM_ASSERT(mem.Capacity() >= size, "");

   data.Delete();
   hypre_Vector *x_loc = hypre_ParVectorLocalVector(x);
   hypre_VectorData(x_loc) =
      const_cast<real_t*>(mem.Read(GetHypreMemoryClass(), size));
#ifdef HYPRE_USING_GPU
   hypre_VectorMemoryLocation(x_loc) = HYPRE_MEMORY_DEVICE;
#endif
   data.MakeAlias(mem, 0, size);
}

void HypreParVector::WrapMemoryReadWrite(Memory<real_t> &mem)
{
   MFEM_ASSERT(CanShallowCopy(mem, GetHypreMemoryClass()), "");
   MFEM_ASSERT(mem.Capacity() >= size, "");

   data.Delete();
   hypre_Vector *x_loc = hypre_ParVectorLocalVector(x);
   hypre_VectorData(x_loc) = mem.ReadWrite(GetHypreMemoryClass(), size);
#ifdef HYPRE_USING_GPU
   hypre_VectorMemoryLocation(x_loc) = HYPRE_MEMORY_DEVICE;
#endif
   data.MakeAlias(mem, 0, size);
}

void HypreParVector::WrapMemoryWrite(Memory<real_t> &mem)
{
   MFEM_ASSERT(CanShallowCopy(mem, GetHypreMemoryClass()), "");
   MFEM_ASSERT(mem.Capacity() >= size, "");

   data.Delete();
   hypre_Vector *x_loc = hypre_ParVectorLocalVector(x);
   hypre_VectorData(x_loc) = mem.Write(GetHypreMemoryClass(), size);
#ifdef HYPRE_USING_GPU
   hypre_VectorMemoryLocation(x_loc) = HYPRE_MEMORY_DEVICE;
#endif
   data.MakeAlias(mem, 0, size);
}

HYPRE_Int HypreParVector::Randomize(HYPRE_Int seed)
{
   return hypre_ParVectorSetRandomValues(x,seed);
}

void HypreParVector::Print(const char *fname) const
{
   hypre_ParVectorPrint(x,fname);
}

void HypreParVector::Read(MPI_Comm comm, const char *fname)
{
   if (own_ParVector)
   {
      hypre_ParVectorDestroy(x);
   }
   data.Delete();
   x = hypre_ParVectorRead(comm, fname);
   own_ParVector = true;
   _SetDataAndSize_();
}

HypreParVector::~HypreParVector()
{
   if (own_ParVector)
   {
      hypre_ParVectorDestroy(x);
   }
}


real_t InnerProduct(HypreParVector *x, HypreParVector *y)
{
   return hypre_ParVectorInnerProd(*x, *y);
}

real_t InnerProduct(HypreParVector &x, HypreParVector &y)
{
   return hypre_ParVectorInnerProd(x, y);
}


real_t ParNormlp(const Vector &vec, real_t p, MPI_Comm comm)
{
   real_t norm = 0.0;
   if (p == 1.0)
   {
      real_t loc_norm = vec.Norml1();
      MPI_Allreduce(&loc_norm, &norm, 1, MPITypeMap<real_t>::mpi_type, MPI_SUM, comm);
   }
   if (p == 2.0)
   {
      real_t loc_norm = vec*vec;
      MPI_Allreduce(&loc_norm, &norm, 1, MPITypeMap<real_t>::mpi_type, MPI_SUM, comm);
      norm = sqrt(norm);
   }
   if (p < infinity())
   {
      real_t sum = 0.0;
      for (int i = 0; i < vec.Size(); i++)
      {
         sum += pow(fabs(vec(i)), p);
      }
      MPI_Allreduce(&sum, &norm, 1, MPITypeMap<real_t>::mpi_type, MPI_SUM, comm);
      norm = pow(norm, 1.0/p);
   }
   else
   {
      real_t loc_norm = vec.Normlinf();
      MPI_Allreduce(&loc_norm, &norm, 1, MPITypeMap<real_t>::mpi_type, MPI_MAX, comm);
   }
   return norm;
}

/** @brief Shallow or deep copy @a src to @a dst with the goal to make the
    array @a src accessible through @a dst with the MemoryClass @a dst_mc. If
    one of the host/device MemoryType%s of @a src is contained in @a dst_mc,
    then a shallow copy will be used and @a dst will simply be an alias of
    @a src. Otherwise, @a dst will be properly allocated and @a src will be deep
    copied to @a dst. */
/** If @a dst_owner is set to true and shallow copy is being used, then @a dst
    will not be an alias of @a src; instead, @a src is copied to @a dst and all
    ownership flags of @a src are reset.

    In both cases (deep or shallow copy), when @a dst is no longer needed,
    dst.Delete() must be called to ensure all associated memory allocations are
    freed.

    The input contents of @a dst, if any, is not used and it is overwritten by
    this function. In particular, @a dst should be empty or deleted before
    calling this function. */
template <typename T>
void CopyMemory(Memory<T> &src, Memory<T> &dst, MemoryClass dst_mc,
                bool dst_owner)
{
   if (CanShallowCopy(src, dst_mc))
   {
      // shallow copy
      if (!dst_owner)
      {
         src.Read(dst_mc, src.Capacity());  // Registers src if on host only
         dst.MakeAlias(src, 0, src.Capacity());
      }
      else
      {
         dst = src;
         src.ClearOwnerFlags();
      }
   }
   else
   {
      // deep copy
      dst.New(src.Capacity(), GetMemoryType(dst_mc));
      dst.CopyFrom(src, src.Capacity());
   }
}

/** @brief Deep copy and convert @a src to @a dst with the goal to make the
    array @a src accessible through @a dst with the MemoryClass @a dst_mc and
    convert it from type SrcT to type DstT. */
/** When @a dst is no longer needed, dst.Delete() must be called to ensure all
    associated memory allocations are freed.

    The input contents of @a dst, if any, is not used and it is overwritten by
    this function. In particular, @a dst should be empty or deleted before
    calling this function. */
template <typename SrcT, typename DstT>
void CopyConvertMemory(Memory<SrcT> &src, MemoryClass dst_mc, Memory<DstT> &dst)
{
   auto capacity = src.Capacity();
   dst.New(capacity, GetMemoryType(dst_mc));
   // Perform the copy using the configured mfem Device
   auto src_p = mfem::Read(src, capacity);
   auto dst_p = mfem::Write(dst, capacity);
   mfem::forall(capacity, [=] MFEM_HOST_DEVICE (int i) { dst_p[i] = src_p[i]; });
}


void HypreParMatrix::Init()
{
   A = NULL;
   X = Y = NULL;
   auxX.Reset(); auxY.Reset();
   diagOwner = offdOwner = colMapOwner = -1;
   ParCSROwner = 1;
   mem_diag.I.Reset();
   mem_diag.J.Reset();
   mem_diag.data.Reset();
   mem_offd.I.Reset();
   mem_offd.J.Reset();
   mem_offd.data.Reset();
}

void HypreParMatrix::Read(MemoryClass mc) const
{
   hypre_CSRMatrix *diag = hypre_ParCSRMatrixDiag(A);
   hypre_CSRMatrix *offd = hypre_ParCSRMatrixOffd(A);
   const int num_rows = NumRows();
   const int diag_nnz = internal::to_int(diag->num_nonzeros);
   const int offd_nnz = internal::to_int(offd->num_nonzeros);
   diag->i = const_cast<HYPRE_Int*>(mem_diag.I.Read(mc, num_rows+1));
   diag->j = const_cast<HYPRE_Int*>(mem_diag.J.Read(mc, diag_nnz));
   diag->data = const_cast<real_t*>(mem_diag.data.Read(mc, diag_nnz));
   offd->i = const_cast<HYPRE_Int*>(mem_offd.I.Read(mc, num_rows+1));
   offd->j = const_cast<HYPRE_Int*>(mem_offd.J.Read(mc, offd_nnz));
   offd->data = const_cast<real_t*>(mem_offd.data.Read(mc, offd_nnz));
#if MFEM_HYPRE_VERSION >= 21800
   decltype(diag->memory_location) ml =
      (mc != GetHypreMemoryClass() ? HYPRE_MEMORY_HOST : HYPRE_MEMORY_DEVICE);
   diag->memory_location = ml;
   offd->memory_location = ml;
#endif
}

void HypreParMatrix::ReadWrite(MemoryClass mc)
{
   hypre_CSRMatrix *diag = hypre_ParCSRMatrixDiag(A);
   hypre_CSRMatrix *offd = hypre_ParCSRMatrixOffd(A);
   const int num_rows = NumRows();
   const int diag_nnz = internal::to_int(diag->num_nonzeros);
   const int offd_nnz = internal::to_int(offd->num_nonzeros);
   diag->i = mem_diag.I.ReadWrite(mc, num_rows+1);
   diag->j = mem_diag.J.ReadWrite(mc, diag_nnz);
   diag->data = mem_diag.data.ReadWrite(mc, diag_nnz);
   offd->i = mem_offd.I.ReadWrite(mc, num_rows+1);
   offd->j = mem_offd.J.ReadWrite(mc, offd_nnz);
   offd->data = mem_offd.data.ReadWrite(mc, offd_nnz);
#if MFEM_HYPRE_VERSION >= 21800
   decltype(diag->memory_location) ml =
      (mc != GetHypreMemoryClass() ? HYPRE_MEMORY_HOST : HYPRE_MEMORY_DEVICE);
   diag->memory_location = ml;
   offd->memory_location = ml;
#endif
}

void HypreParMatrix::Write(MemoryClass mc, bool set_diag, bool set_offd)
{
   hypre_CSRMatrix *diag = hypre_ParCSRMatrixDiag(A);
   hypre_CSRMatrix *offd = hypre_ParCSRMatrixOffd(A);
   if (set_diag)
   {
      diag->i = mem_diag.I.Write(mc, mem_diag.I.Capacity());
      diag->j = mem_diag.J.Write(mc, mem_diag.J.Capacity());
      diag->data = mem_diag.data.Write(mc, mem_diag.data.Capacity());
   }
   if (set_offd)
   {
      offd->i = mem_offd.I.Write(mc, mem_offd.I.Capacity());
      offd->j = mem_offd.J.Write(mc, mem_offd.J.Capacity());
      offd->data = mem_offd.data.Write(mc, mem_offd.data.Capacity());
   }
#if MFEM_HYPRE_VERSION >= 21800
   decltype(diag->memory_location) ml =
      (mc != GetHypreMemoryClass() ? HYPRE_MEMORY_HOST : HYPRE_MEMORY_DEVICE);
   if (set_diag) { diag->memory_location = ml; }
   if (set_offd) { offd->memory_location = ml; }
#endif
}

HypreParMatrix::HypreParMatrix()
{
   Init();
   height = width = 0;
}

void HypreParMatrix::WrapHypreParCSRMatrix(hypre_ParCSRMatrix *a, bool owner)
{
   Destroy();
   Init();
   A = a;
   ParCSROwner = owner;
   height = GetNumRows();
   width = GetNumCols();
#if MFEM_HYPRE_VERSION >= 21800
   MemoryType diag_mt = (A->diag->memory_location == HYPRE_MEMORY_HOST
                         ? MemoryType::HOST : GetHypreMemoryType());
   MemoryType offd_mt = (A->offd->memory_location == HYPRE_MEMORY_HOST
                         ? MemoryType::HOST : GetHypreMemoryType());
#else
   const MemoryType diag_mt = MemoryType::HOST;
   const MemoryType offd_mt = MemoryType::HOST;
#endif
   diagOwner = HypreCsrToMem(A->diag, diag_mt, false, mem_diag);
   offdOwner = HypreCsrToMem(A->offd, offd_mt, false, mem_offd);
   HypreRead();
}

signed char HypreParMatrix::CopyCSR(SparseMatrix *csr,
                                    MemoryIJData &mem_csr,
                                    hypre_CSRMatrix *hypre_csr,
                                    bool mem_owner)
{
   const MemoryClass hypre_mc = GetHypreMemoryClass();
#ifndef HYPRE_BIGINT
   // code for the case HYPRE_Int == int
   CopyMemory(csr->GetMemoryI(), mem_csr.I, hypre_mc, mem_owner);
   CopyMemory(csr->GetMemoryJ(), mem_csr.J, hypre_mc, mem_owner);
#else
   // code for the case HYPRE_Int == long long int
   CopyConvertMemory(csr->GetMemoryI(), hypre_mc, mem_csr.I);
   CopyConvertMemory(csr->GetMemoryJ(), hypre_mc, mem_csr.J);
#endif
   CopyMemory(csr->GetMemoryData(), mem_csr.data, hypre_mc, mem_owner);

   const int num_rows = csr->Height();
   const int nnz = csr->NumNonZeroElems();
   hypre_csr->i = const_cast<HYPRE_Int*>(mem_csr.I.Read(hypre_mc, num_rows+1));
   hypre_csr->j = const_cast<HYPRE_Int*>(mem_csr.J.Read(hypre_mc, nnz));
   hypre_csr->data = const_cast<real_t*>(mem_csr.data.Read(hypre_mc, nnz));

   MFEM_ASSERT(mem_csr.I.OwnsHostPtr() == mem_csr.J.OwnsHostPtr(),
               "invalid state: host ownership for I and J differ!");
   return (mem_csr.I.OwnsHostPtr()    ? 1 : 0) +
          (mem_csr.data.OwnsHostPtr() ? 2 : 0);
}

signed char HypreParMatrix::CopyBoolCSR(Table *bool_csr,
                                        MemoryIJData &mem_csr,
                                        hypre_CSRMatrix *hypre_csr)
{
   const MemoryClass hypre_mc = GetHypreMemoryClass();
#ifndef HYPRE_BIGINT
   // code for the case HYPRE_Int == int
   CopyMemory(bool_csr->GetIMemory(), mem_csr.I, hypre_mc, false);
   CopyMemory(bool_csr->GetJMemory(), mem_csr.J, hypre_mc, false);
#else
   // code for the case HYPRE_Int == long long int
   CopyConvertMemory(bool_csr->GetIMemory(), hypre_mc, mem_csr.I);
   CopyConvertMemory(bool_csr->GetJMemory(), hypre_mc, mem_csr.J);
#endif
   const int num_rows = bool_csr->Size();
   const int nnz = bool_csr->Size_of_connections();
   mem_csr.data.New(nnz, GetHypreMemoryType());
   real_t *data = mfem::HostWrite(mem_csr.data, nnz);
   for (int i = 0; i < nnz; i++)
   {
      data[i] = 1.0;
   }
   hypre_csr->i = const_cast<HYPRE_Int*>(mem_csr.I.Read(hypre_mc, num_rows+1));
   hypre_csr->j = const_cast<HYPRE_Int*>(mem_csr.J.Read(hypre_mc, nnz));
   hypre_csr->data = const_cast<real_t*>(mem_csr.data.Read(hypre_mc, nnz));

   MFEM_ASSERT(mem_csr.I.OwnsHostPtr() == mem_csr.J.OwnsHostPtr(),
               "invalid state: host ownership for I and J differ!");
   return (mem_csr.I.OwnsHostPtr()    ? 1 : 0) +
          (mem_csr.data.OwnsHostPtr() ? 2 : 0);
}

// Copy the j array of a MemoryIJData object to the given dst_J array,
// converting the indices from HYPRE_Int to int.
#ifdef HYPRE_BIGINT
static void CopyCSR_J(const int nnz, const MemoryIJData &mem_csr,
                      Memory<int> &dst_J)
{
   // Perform the copy using the configured mfem Device
   auto src_p = mfem::Read(mem_csr.J, nnz);
   auto dst_p = mfem::Write(dst_J, nnz);
   mfem::forall(nnz, [=] MFEM_HOST_DEVICE (int i) { dst_p[i] = src_p[i]; });
}
#endif

// Method called after hypre_CSRMatrixReorder()
static void SyncBackCSR(SparseMatrix *csr, MemoryIJData &mem_csr)
{
   const MemoryClass hypre_mc = GetHypreMemoryClass();
   const bool data_shallow = CanShallowCopy(csr->GetMemoryData(), hypre_mc);

#if !defined(HYPRE_BIGINT) && defined(MFEM_DEBUG)
   const bool J_shallow = CanShallowCopy(csr->GetMemoryJ(), hypre_mc);
   MFEM_ASSERT(J_shallow == data_shallow, "unsupported state");
#endif

   if (data_shallow)
   {
      // I is not modified
#ifndef HYPRE_BIGINT
      csr->GetMemoryJ().Sync(mem_csr.J);
#else
      // We use nnz = csr->GetMemoryJ().Capacity() which is the same as the
      // value used in CopyConvertMemory() in CopyCSR().
      CopyCSR_J(csr->GetMemoryJ().Capacity(), mem_csr, csr->GetMemoryJ());
#endif
      csr->GetMemoryData().Sync(mem_csr.data);
   }
}

// Method called after hypre_CSRMatrixReorder()
static void SyncBackBoolCSR(Table *bool_csr, MemoryIJData &mem_csr)
{
   const MemoryClass hypre_mc = GetHypreMemoryClass();
   const bool J_shallow = CanShallowCopy(bool_csr->GetJMemory(), hypre_mc);
   if (J_shallow)
   {
      // I is not modified
#ifndef HYPRE_BIGINT
      bool_csr->GetJMemory().Sync(mem_csr.J);
#else
      // No need to sync the J array back to the Table
#endif
   }
}

// static method
signed char HypreParMatrix::HypreCsrToMem(hypre_CSRMatrix *h_mat,
                                          MemoryType h_mat_mt,
                                          bool own_ija,
                                          MemoryIJData &mem)
{
   const int nr1 = internal::to_int(h_mat->num_rows) + 1;
   const int nnz = internal::to_int(h_mat->num_nonzeros);
   mem.I.Wrap(h_mat->i, nr1, h_mat_mt, own_ija);
   mem.J.Wrap(h_mat->j, nnz, h_mat_mt, own_ija);
   mem.data.Wrap(h_mat->data, nnz, h_mat_mt, own_ija);
   const MemoryClass hypre_mc = GetHypreMemoryClass();
   if (!CanShallowCopy(mem.I, hypre_mc))
   {
      const MemoryType hypre_mt = GetHypreMemoryType();
      MemoryIJData h_mem;
      h_mem.I.New(nr1, hypre_mt);
      h_mem.I.CopyFrom(mem.I, nr1);
      mem.I.Delete();
      h_mem.J.New(nnz, hypre_mt);
      h_mem.J.CopyFrom(mem.J, nnz);
      mem.J.Delete();
      h_mem.data.New(nnz, hypre_mt);
      h_mem.data.CopyFrom(mem.data, nnz);
      mem.data.Delete();
      mem = h_mem;
      if (!own_ija)
      {
         // FIXME: Even if own_ija == false, it does not necessarily mean we
         // need to delete h_mat->{i,j,data} even if h_mat->owns_data == true.

         // h_mat owns i; owns j,data if h_mat->owns_data
#if MFEM_HYPRE_VERSION < 21400
         hypre_TFree(h_mat->i);
#elif MFEM_HYPRE_VERSION < 21800
         hypre_TFree(h_mat->i, HYPRE_MEMORY_SHARED);
#else
         hypre_TFree(h_mat->i, h_mat->memory_location);
#endif
         if (h_mat->owns_data)
         {
#if MFEM_HYPRE_VERSION < 21400
            hypre_TFree(h_mat->j);
            hypre_TFree(h_mat->data);
#elif MFEM_HYPRE_VERSION < 21800
            hypre_TFree(h_mat->j, HYPRE_MEMORY_SHARED);
            hypre_TFree(h_mat->data, HYPRE_MEMORY_SHARED);
#else
            hypre_TFree(h_mat->j, h_mat->memory_location);
            hypre_TFree(h_mat->data, h_mat->memory_location);
#endif
         }
      }
      h_mat->i = mem.I.ReadWrite(hypre_mc, nr1);
      h_mat->j = mem.J.ReadWrite(hypre_mc, nnz);
      h_mat->data = mem.data.ReadWrite(hypre_mc, nnz);
      h_mat->owns_data = 0;
#if MFEM_HYPRE_VERSION >= 21800
      h_mat->memory_location = HYPRE_MEMORY_DEVICE;
#endif
      return 3;
   }
   return own_ija ? 3 : (h_mat_mt == GetHypreMemoryType() ? -2 : -1);
}

// Square block-diagonal constructor (4 arguments, v1)
HypreParMatrix::HypreParMatrix(MPI_Comm comm, HYPRE_BigInt glob_size,
                               HYPRE_BigInt *row_starts, SparseMatrix *diag)
   : Operator(diag->Height(), diag->Width())
{
   Init();
   A = hypre_ParCSRMatrixCreate(comm, glob_size, glob_size, row_starts,
                                row_starts, 0, diag->NumNonZeroElems(), 0);
   hypre_ParCSRMatrixSetDataOwner(A,1);
#if MFEM_HYPRE_VERSION <= 22200
   hypre_ParCSRMatrixSetRowStartsOwner(A,0);
   hypre_ParCSRMatrixSetColStartsOwner(A,0);
#endif

   hypre_CSRMatrixSetDataOwner(A->diag,0);
   diagOwner = CopyCSR(diag, mem_diag, A->diag, false);
   hypre_CSRMatrixSetRownnz(A->diag);

   hypre_CSRMatrixSetDataOwner(A->offd,1);
   hypre_CSRMatrixI(A->offd) = mfem_hypre_CTAlloc(HYPRE_Int, diag->Height()+1);
   offdOwner = HypreCsrToMem(A->offd, GetHypreMemoryType(), false, mem_offd);

   /* Don't need to call these, since they allocate memory only
      if it was not already allocated */
   // hypre_CSRMatrixInitialize(A->diag);
   // hypre_ParCSRMatrixInitialize(A);

   hypre_ParCSRMatrixSetNumNonzeros(A);

   /* Make sure that the first entry in each row is the diagonal one. */
   HypreReadWrite();
   hypre_CSRMatrixReorder(hypre_ParCSRMatrixDiag(A));
   SyncBackCSR(diag, mem_diag); // update diag, if needed

   hypre_MatvecCommPkgCreate(A);
}

// Rectangular block-diagonal constructor (6 arguments, v1)
HypreParMatrix::HypreParMatrix(MPI_Comm comm,
                               HYPRE_BigInt global_num_rows,
                               HYPRE_BigInt global_num_cols,
                               HYPRE_BigInt *row_starts,
                               HYPRE_BigInt *col_starts,
                               SparseMatrix *diag)
   : Operator(diag->Height(), diag->Width())
{
   Init();
   A = hypre_ParCSRMatrixCreate(comm, global_num_rows, global_num_cols,
                                row_starts, col_starts,
                                0, diag->NumNonZeroElems(), 0);
   hypre_ParCSRMatrixSetDataOwner(A,1);
#if MFEM_HYPRE_VERSION <= 22200
   hypre_ParCSRMatrixSetRowStartsOwner(A,0);
   hypre_ParCSRMatrixSetColStartsOwner(A,0);
#endif

   hypre_CSRMatrixSetDataOwner(A->diag,0);
   diagOwner = CopyCSR(diag, mem_diag, A->diag, false);
   hypre_CSRMatrixSetRownnz(A->diag);

   hypre_CSRMatrixSetDataOwner(A->offd,1);
   hypre_CSRMatrixI(A->offd) = mfem_hypre_CTAlloc(HYPRE_Int, diag->Height()+1);
   offdOwner = HypreCsrToMem(A->offd, GetHypreMemoryType(), false, mem_offd);

   hypre_ParCSRMatrixSetNumNonzeros(A);

   /* Make sure that the first entry in each row is the diagonal one. */
   if (row_starts == col_starts)
   {
      HypreReadWrite();
      hypre_CSRMatrixReorder(hypre_ParCSRMatrixDiag(A));
      SyncBackCSR(diag, mem_diag); // update diag, if needed
   }

   hypre_MatvecCommPkgCreate(A);
}

// General rectangular constructor with diagonal and off-diagonal (8+1
// arguments)
HypreParMatrix::HypreParMatrix(MPI_Comm comm,
                               HYPRE_BigInt global_num_rows,
                               HYPRE_BigInt global_num_cols,
                               HYPRE_BigInt *row_starts,
                               HYPRE_BigInt *col_starts,
                               SparseMatrix *diag, SparseMatrix *offd,
                               HYPRE_BigInt *cmap,
                               bool own_diag_offd)
   : Operator(diag->Height(), diag->Width())
{
   Init();
   A = hypre_ParCSRMatrixCreate(comm, global_num_rows, global_num_cols,
                                row_starts, col_starts,
                                offd->Width(), diag->NumNonZeroElems(),
                                offd->NumNonZeroElems());
   hypre_ParCSRMatrixSetDataOwner(A,1);
#if MFEM_HYPRE_VERSION <= 22200
   hypre_ParCSRMatrixSetRowStartsOwner(A,0);
   hypre_ParCSRMatrixSetColStartsOwner(A,0);
#endif

   hypre_CSRMatrixSetDataOwner(A->diag,0);
   diagOwner = CopyCSR(diag, mem_diag, A->diag, own_diag_offd);
   if (own_diag_offd) { delete diag; }
   hypre_CSRMatrixSetRownnz(A->diag);

   hypre_CSRMatrixSetDataOwner(A->offd,0);
   offdOwner = CopyCSR(offd, mem_offd, A->offd, own_diag_offd);
   if (own_diag_offd) { delete offd; }
   hypre_CSRMatrixSetRownnz(A->offd);

   hypre_ParCSRMatrixColMapOffd(A) = cmap;
   // Prevent hypre from destroying A->col_map_offd
   colMapOwner = 0;

   hypre_ParCSRMatrixSetNumNonzeros(A);

   /* Make sure that the first entry in each row is the diagonal one. */
   if (row_starts == col_starts)
   {
      HypreReadWrite();
      hypre_CSRMatrixReorder(hypre_ParCSRMatrixDiag(A));
      SyncBackCSR(diag, mem_diag); // update diag, if needed
   }

   hypre_MatvecCommPkgCreate(A);
}

// General rectangular constructor with diagonal and off-diagonal (13+1
// arguments)
HypreParMatrix::HypreParMatrix(
   MPI_Comm comm,
   HYPRE_BigInt global_num_rows, HYPRE_BigInt global_num_cols,
   HYPRE_BigInt *row_starts, HYPRE_BigInt *col_starts,
   HYPRE_Int *diag_i, HYPRE_Int *diag_j, real_t *diag_data,
   HYPRE_Int *offd_i, HYPRE_Int *offd_j, real_t *offd_data,
   HYPRE_Int offd_num_cols, HYPRE_BigInt *offd_col_map,
   bool hypre_arrays)
{
   Init();
   A = hypre_ParCSRMatrixCreate(comm, global_num_rows, global_num_cols,
                                row_starts, col_starts, offd_num_cols, 0, 0);
   hypre_ParCSRMatrixSetDataOwner(A,1);
#if MFEM_HYPRE_VERSION <= 22200
   hypre_ParCSRMatrixSetRowStartsOwner(A,0);
   hypre_ParCSRMatrixSetColStartsOwner(A,0);
#endif

   HYPRE_Int local_num_rows = hypre_CSRMatrixNumRows(A->diag);

   hypre_CSRMatrixSetDataOwner(A->diag, hypre_arrays);
   hypre_CSRMatrixI(A->diag) = diag_i;
   hypre_CSRMatrixJ(A->diag) = diag_j;
   hypre_CSRMatrixData(A->diag) = diag_data;
   hypre_CSRMatrixNumNonzeros(A->diag) = diag_i[local_num_rows];
#ifdef HYPRE_USING_GPU
   hypre_CSRMatrixMemoryLocation(A->diag) = HYPRE_MEMORY_HOST;
#endif

   hypre_CSRMatrixSetDataOwner(A->offd, hypre_arrays);
   hypre_CSRMatrixI(A->offd) = offd_i;
   hypre_CSRMatrixJ(A->offd) = offd_j;
   hypre_CSRMatrixData(A->offd) = offd_data;
   hypre_CSRMatrixNumNonzeros(A->offd) = offd_i[local_num_rows];
#ifdef HYPRE_USING_GPU
   hypre_CSRMatrixMemoryLocation(A->offd) = HYPRE_MEMORY_HOST;
#endif

   hypre_ParCSRMatrixColMapOffd(A) = offd_col_map;
   // Prevent hypre from destroying A->col_map_offd, own A->col_map_offd
   colMapOwner = hypre_arrays ? -1 : 1;

   hypre_ParCSRMatrixSetNumNonzeros(A);

   /* Make sure that the first entry in each row is the diagonal one. */
   if (row_starts == col_starts)
   {
      hypre_CSRMatrixReorder(hypre_ParCSRMatrixDiag(A));
   }

   hypre_MatvecCommPkgCreate(A);

   height = GetNumRows();
   width = GetNumCols();

   if (!hypre_arrays)
   {
      const MemoryType host_mt = Device::GetHostMemoryType();
      diagOwner = HypreCsrToMem(A->diag, host_mt, true, mem_diag);
      offdOwner = HypreCsrToMem(A->offd, host_mt, true, mem_offd);
   }
   else
   {
      const MemoryType host_mt = MemoryType::HOST;
      diagOwner = HypreCsrToMem(A->diag, host_mt, false, mem_diag);
      offdOwner = HypreCsrToMem(A->offd, host_mt, false, mem_offd);
   }
   HypreRead();

   hypre_CSRMatrixSetRownnz(A->diag);
   hypre_CSRMatrixSetRownnz(A->offd);
}

// Constructor from a CSR matrix on rank 0 (4 arguments, v2)
HypreParMatrix::HypreParMatrix(MPI_Comm comm,
                               HYPRE_BigInt *row_starts,
                               HYPRE_BigInt *col_starts,
                               SparseMatrix *sm_a)
{
   MFEM_ASSERT(sm_a != NULL, "invalid input");
   MFEM_VERIFY(!HYPRE_AssumedPartitionCheck(),
               "this method can not be used with assumed partition");

   Init();

   hypre_CSRMatrix *csr_a;
   csr_a = hypre_CSRMatrixCreate(sm_a -> Height(), sm_a -> Width(),
                                 sm_a -> NumNonZeroElems());

   hypre_CSRMatrixSetDataOwner(csr_a,0);
   MemoryIJData mem_a;
   CopyCSR(sm_a, mem_a, csr_a, false);
   hypre_CSRMatrixSetRownnz(csr_a);

   // NOTE: this call creates a matrix on host even when device support is
   // enabled in hypre.
   hypre_ParCSRMatrix *new_A =
      hypre_CSRMatrixToParCSRMatrix(comm, csr_a, row_starts, col_starts);

   mem_a.I.Delete();
   mem_a.J.Delete();
   mem_a.data.Delete();

   hypre_CSRMatrixI(csr_a) = NULL;
   hypre_CSRMatrixDestroy(csr_a);

   /* Make sure that the first entry in each row is the diagonal one. */
   if (row_starts == col_starts)
   {
      hypre_CSRMatrixReorder(hypre_ParCSRMatrixDiag(new_A));
   }

   hypre_MatvecCommPkgCreate(A);

   WrapHypreParCSRMatrix(new_A);
}

// Boolean, rectangular, block-diagonal constructor (6 arguments, v2)
HypreParMatrix::HypreParMatrix(MPI_Comm comm,
                               HYPRE_BigInt global_num_rows,
                               HYPRE_BigInt global_num_cols,
                               HYPRE_BigInt *row_starts,
                               HYPRE_BigInt *col_starts,
                               Table *diag)
{
   Init();
   int nnz = diag->Size_of_connections();
   A = hypre_ParCSRMatrixCreate(comm, global_num_rows, global_num_cols,
                                row_starts, col_starts, 0, nnz, 0);
   hypre_ParCSRMatrixSetDataOwner(A,1);
#if MFEM_HYPRE_VERSION <= 22200
   hypre_ParCSRMatrixSetRowStartsOwner(A,0);
   hypre_ParCSRMatrixSetColStartsOwner(A,0);
#endif

   hypre_CSRMatrixSetDataOwner(A->diag,0);
   diagOwner = CopyBoolCSR(diag, mem_diag, A->diag);
   hypre_CSRMatrixSetRownnz(A->diag);

   hypre_CSRMatrixSetDataOwner(A->offd,1);
   hypre_CSRMatrixI(A->offd) = mfem_hypre_CTAlloc(HYPRE_Int, diag->Size()+1);
   offdOwner = HypreCsrToMem(A->offd, GetHypreMemoryType(), false, mem_offd);

   hypre_ParCSRMatrixSetNumNonzeros(A);

   /* Make sure that the first entry in each row is the diagonal one. */
   if (row_starts == col_starts)
   {
      HypreReadWrite();
      hypre_CSRMatrixReorder(hypre_ParCSRMatrixDiag(A));
      SyncBackBoolCSR(diag, mem_diag); // update diag, if needed
   }

   hypre_MatvecCommPkgCreate(A);

   height = GetNumRows();
   width = GetNumCols();
}

// Boolean, general rectangular constructor with diagonal and off-diagonal
// (11 arguments)
HypreParMatrix::HypreParMatrix(MPI_Comm comm, int id, int np,
                               HYPRE_BigInt *row, HYPRE_BigInt *col,
                               HYPRE_Int *i_diag, HYPRE_Int *j_diag,
                               HYPRE_Int *i_offd, HYPRE_Int *j_offd,
                               HYPRE_BigInt *cmap, HYPRE_Int cmap_size)
{
   HYPRE_Int diag_nnz, offd_nnz;

   Init();
   if (HYPRE_AssumedPartitionCheck())
   {
      diag_nnz = i_diag[row[1]-row[0]];
      offd_nnz = i_offd[row[1]-row[0]];

      A = hypre_ParCSRMatrixCreate(comm, row[2], col[2], row, col,
                                   cmap_size, diag_nnz, offd_nnz);
   }
   else
   {
      diag_nnz = i_diag[row[id+1]-row[id]];
      offd_nnz = i_offd[row[id+1]-row[id]];

      A = hypre_ParCSRMatrixCreate(comm, row[np], col[np], row, col,
                                   cmap_size, diag_nnz, offd_nnz);
   }

   hypre_ParCSRMatrixSetDataOwner(A,1);
#if MFEM_HYPRE_VERSION <= 22200
   hypre_ParCSRMatrixSetRowStartsOwner(A,0);
   hypre_ParCSRMatrixSetColStartsOwner(A,0);
#endif

   mem_diag.data.New(diag_nnz);
   for (HYPRE_Int i = 0; i < diag_nnz; i++)
   {
      mem_diag.data[i] = 1.0;
   }

   mem_offd.data.New(offd_nnz);
   for (HYPRE_Int i = 0; i < offd_nnz; i++)
   {
      mem_offd.data[i] = 1.0;
   }

   hypre_CSRMatrixSetDataOwner(A->diag,0);
   hypre_CSRMatrixI(A->diag)    = i_diag;
   hypre_CSRMatrixJ(A->diag)    = j_diag;
   hypre_CSRMatrixData(A->diag) = mem_diag.data;
#ifdef HYPRE_USING_GPU
   hypre_CSRMatrixMemoryLocation(A->diag) = HYPRE_MEMORY_HOST;
#endif

   hypre_CSRMatrixSetDataOwner(A->offd,0);
   hypre_CSRMatrixI(A->offd)    = i_offd;
   hypre_CSRMatrixJ(A->offd)    = j_offd;
   hypre_CSRMatrixData(A->offd) = mem_offd.data;
#ifdef HYPRE_USING_GPU
   hypre_CSRMatrixMemoryLocation(A->offd) = HYPRE_MEMORY_HOST;
#endif

   hypre_ParCSRMatrixColMapOffd(A) = cmap;
   // Prevent hypre from destroying A->col_map_offd, own A->col_map_offd
   colMapOwner = 1;

   hypre_ParCSRMatrixSetNumNonzeros(A);

   /* Make sure that the first entry in each row is the diagonal one. */
   if (row == col)
   {
      hypre_CSRMatrixReorder(hypre_ParCSRMatrixDiag(A));
   }

   hypre_MatvecCommPkgCreate(A);

   height = GetNumRows();
   width = GetNumCols();

   const MemoryType host_mt = Device::GetHostMemoryType();
   diagOwner = HypreCsrToMem(A->diag, host_mt, true, mem_diag);
   offdOwner = HypreCsrToMem(A->offd, host_mt, true, mem_offd);
   HypreRead();

   hypre_CSRMatrixSetRownnz(A->diag);
   hypre_CSRMatrixSetRownnz(A->offd);
}

// General rectangular constructor with diagonal and off-diagonal constructed
// from a CSR matrix that contains both diagonal and off-diagonal blocks
// (9 arguments)
HypreParMatrix::HypreParMatrix(MPI_Comm comm, int nrows,
                               HYPRE_BigInt glob_nrows,
                               HYPRE_BigInt glob_ncols,
                               int *I, HYPRE_BigInt *J,
                               real_t *data,
                               HYPRE_BigInt *rows,
                               HYPRE_BigInt *cols)
{
   Init();

   // Determine partitioning size, and my column start and end
   int part_size;
   HYPRE_BigInt my_col_start, my_col_end; // my range: [my_col_start, my_col_end)
   if (HYPRE_AssumedPartitionCheck())
   {
      part_size = 2;
      my_col_start = cols[0];
      my_col_end = cols[1];
   }
   else
   {
      int myid;
      MPI_Comm_rank(comm, &myid);
      MPI_Comm_size(comm, &part_size);
      part_size++;
      my_col_start = cols[myid];
      my_col_end = cols[myid+1];
   }

   // Copy in the row and column partitionings
   HYPRE_BigInt *row_starts, *col_starts;
   if (rows == cols)
   {
      row_starts = col_starts = mfem_hypre_TAlloc_host(HYPRE_BigInt, part_size);
      for (int i = 0; i < part_size; i++)
      {
         row_starts[i] = rows[i];
      }
   }
   else
   {
      row_starts = mfem_hypre_TAlloc_host(HYPRE_BigInt, part_size);
      col_starts = mfem_hypre_TAlloc_host(HYPRE_BigInt, part_size);
      for (int i = 0; i < part_size; i++)
      {
         row_starts[i] = rows[i];
         col_starts[i] = cols[i];
      }
   }

   // Create a map for the off-diagonal indices - global to local. Count the
   // number of diagonal and off-diagonal entries.
   HYPRE_Int diag_nnz = 0, offd_nnz = 0, offd_num_cols = 0;
   map<HYPRE_BigInt, HYPRE_Int> offd_map;
   for (HYPRE_Int j = 0, loc_nnz = I[nrows]; j < loc_nnz; j++)
   {
      HYPRE_BigInt glob_col = J[j];
      if (my_col_start <= glob_col && glob_col < my_col_end)
      {
         diag_nnz++;
      }
      else
      {
         offd_map.insert(pair<const HYPRE_BigInt, HYPRE_Int>(glob_col, -1));
         offd_nnz++;
      }
   }
   // count the number of columns in the off-diagonal and set the local indices
   for (auto it = offd_map.begin(); it != offd_map.end(); ++it)
   {
      it->second = offd_num_cols++;
   }

   // construct the global ParCSR matrix
   A = hypre_ParCSRMatrixCreate(comm, glob_nrows, glob_ncols,
                                row_starts, col_starts, offd_num_cols,
                                diag_nnz, offd_nnz);
   hypre_ParCSRMatrixInitialize(A);

   diagOwner = HypreCsrToMem(A->diag, GetHypreMemoryType(), false, mem_diag);
   offdOwner = HypreCsrToMem(A->offd, GetHypreMemoryType(), false, mem_offd);
   HostWrite();

   HYPRE_Int *diag_i, *diag_j, *offd_i, *offd_j;
   HYPRE_BigInt *offd_col_map;
   real_t *diag_data, *offd_data;
   diag_i = A->diag->i;
   diag_j = A->diag->j;
   diag_data = A->diag->data;
   offd_i = A->offd->i;
   offd_j = A->offd->j;
   offd_data = A->offd->data;
   offd_col_map = A->col_map_offd;

   diag_nnz = offd_nnz = 0;
   for (HYPRE_Int i = 0, j = 0; i < nrows; i++)
   {
      diag_i[i] = diag_nnz;
      offd_i[i] = offd_nnz;
      for (HYPRE_Int j_end = I[i+1]; j < j_end; j++)
      {
         HYPRE_BigInt glob_col = J[j];
         if (my_col_start <= glob_col && glob_col < my_col_end)
         {
            diag_j[diag_nnz] = glob_col - my_col_start;
            diag_data[diag_nnz] = data[j];
            diag_nnz++;
         }
         else
         {
            offd_j[offd_nnz] = offd_map[glob_col];
            offd_data[offd_nnz] = data[j];
            offd_nnz++;
         }
      }
   }
   diag_i[nrows] = diag_nnz;
   offd_i[nrows] = offd_nnz;
   for (auto it = offd_map.begin(); it != offd_map.end(); ++it)
   {
      offd_col_map[it->second] = it->first;
   }

   hypre_ParCSRMatrixSetNumNonzeros(A);
   /* Make sure that the first entry in each row is the diagonal one. */
   if (row_starts == col_starts)
   {
      hypre_CSRMatrixReorder(hypre_ParCSRMatrixDiag(A));
   }
#if MFEM_HYPRE_VERSION > 22200
   mfem_hypre_TFree_host(row_starts);
   if (rows != cols)
   {
      mfem_hypre_TFree_host(col_starts);
   }
#endif
   hypre_MatvecCommPkgCreate(A);

   height = GetNumRows();
   width = GetNumCols();

   HypreRead();
}

HypreParMatrix::HypreParMatrix(const HypreParMatrix &P)
{
   hypre_ParCSRMatrix *Ph = static_cast<hypre_ParCSRMatrix *>(P);

   Init();

   // Clone the structure
   A = hypre_ParCSRMatrixCompleteClone(Ph);
   // Make a deep copy of the data from the source
   hypre_ParCSRMatrixCopy(Ph, A, 1);

   height = GetNumRows();
   width = GetNumCols();

   CopyRowStarts();
   CopyColStarts();

   hypre_ParCSRMatrixSetNumNonzeros(A);

   hypre_MatvecCommPkgCreate(A);

   diagOwner = HypreCsrToMem(A->diag, GetHypreMemoryType(), false, mem_diag);
   offdOwner = HypreCsrToMem(A->offd, GetHypreMemoryType(), false, mem_offd);
}

void HypreParMatrix::MakeRef(const HypreParMatrix &master)
{
   Destroy();
   Init();
   A = master.A;
   ParCSROwner = 0;
   height = master.GetNumRows();
   width = master.GetNumCols();
   mem_diag.I.MakeAlias(master.mem_diag.I, 0, master.mem_diag.I.Capacity());
   mem_diag.J.MakeAlias(master.mem_diag.J, 0, master.mem_diag.J.Capacity());
   mem_diag.data.MakeAlias(master.mem_diag.data, 0,
                           master.mem_diag.data.Capacity());
   mem_offd.I.MakeAlias(master.mem_offd.I, 0, master.mem_offd.I.Capacity());
   mem_offd.J.MakeAlias(master.mem_offd.J, 0, master.mem_offd.J.Capacity());
   mem_offd.data.MakeAlias(master.mem_offd.data, 0,
                           master.mem_offd.data.Capacity());
}

hypre_ParCSRMatrix* HypreParMatrix::StealData()
{
   // Only safe when (diagOwner < 0 && offdOwner < 0 && colMapOwner == -1)
   // Otherwise, there may be memory leaks or hypre may destroy arrays allocated
   // with operator new.
   MFEM_ASSERT(diagOwner < 0 && offdOwner < 0 && colMapOwner == -1, "");
   MFEM_ASSERT(diagOwner == offdOwner, "");
   MFEM_ASSERT(ParCSROwner, "");
   hypre_ParCSRMatrix *R = A;
#ifdef HYPRE_USING_GPU
   if (diagOwner == -1) { HostReadWrite(); }
   else { HypreReadWrite(); }
#endif
   ParCSROwner = false;
   Destroy();
   Init();
   return R;
}

void HypreParMatrix::SetOwnerFlags(signed char diag, signed char offd,
                                   signed char colmap)
{
   diagOwner = diag;
   mem_diag.I.SetHostPtrOwner((diag >= 0) && (diag & 1));
   mem_diag.I.SetDevicePtrOwner((diag >= 0) && (diag & 1));

   mem_diag.J.SetHostPtrOwner((diag >= 0) && (diag & 1));
   mem_diag.J.SetDevicePtrOwner((diag >= 0) && (diag & 1));

   mem_diag.data.SetHostPtrOwner((diag >= 0) && (diag & 2));
   mem_diag.data.SetDevicePtrOwner((diag >= 0) && (diag & 2));

   offdOwner = offd;
   mem_offd.I.SetHostPtrOwner((offd >= 0) && (offd & 1));
   mem_offd.J.SetHostPtrOwner((offd >= 0) && (offd & 1));

   mem_offd.I.SetDevicePtrOwner((offd >= 0) && (offd & 1));
   mem_offd.J.SetDevicePtrOwner((offd >= 0) && (offd & 1));

   mem_offd.data.SetHostPtrOwner((offd >= 0) && (offd & 2));
   mem_offd.data.SetDevicePtrOwner((offd >= 0) && (offd & 2));
   colMapOwner = colmap;
}

void HypreParMatrix::CopyRowStarts()
{
#if MFEM_HYPRE_VERSION <= 22200
   if (!A || hypre_ParCSRMatrixOwnsRowStarts(A) ||
       (hypre_ParCSRMatrixRowStarts(A) == hypre_ParCSRMatrixColStarts(A) &&
        hypre_ParCSRMatrixOwnsColStarts(A)))
   {
      return;
   }

   int row_starts_size;
   if (HYPRE_AssumedPartitionCheck())
   {
      row_starts_size = 2;
   }
   else
   {
      MPI_Comm_size(hypre_ParCSRMatrixComm(A), &row_starts_size);
      row_starts_size++; // num_proc + 1
   }

   HYPRE_BigInt *old_row_starts = hypre_ParCSRMatrixRowStarts(A);
   HYPRE_BigInt *new_row_starts = mfem_hypre_CTAlloc_host(HYPRE_BigInt,
                                                          row_starts_size);
   for (int i = 0; i < row_starts_size; i++)
   {
      new_row_starts[i] = old_row_starts[i];
   }

   hypre_ParCSRMatrixRowStarts(A) = new_row_starts;
   hypre_ParCSRMatrixOwnsRowStarts(A) = 1;

   if (hypre_ParCSRMatrixColStarts(A) == old_row_starts)
   {
      hypre_ParCSRMatrixColStarts(A) = new_row_starts;
      hypre_ParCSRMatrixOwnsColStarts(A) = 0;
   }
#endif
}

void HypreParMatrix::CopyColStarts()
{
#if MFEM_HYPRE_VERSION <= 22200
   if (!A || hypre_ParCSRMatrixOwnsColStarts(A) ||
       (hypre_ParCSRMatrixRowStarts(A) == hypre_ParCSRMatrixColStarts(A) &&
        hypre_ParCSRMatrixOwnsRowStarts(A)))
   {
      return;
   }

   int col_starts_size;
   if (HYPRE_AssumedPartitionCheck())
   {
      col_starts_size = 2;
   }
   else
   {
      MPI_Comm_size(hypre_ParCSRMatrixComm(A), &col_starts_size);
      col_starts_size++; // num_proc + 1
   }

   HYPRE_BigInt *old_col_starts = hypre_ParCSRMatrixColStarts(A);
   HYPRE_BigInt *new_col_starts = mfem_hypre_CTAlloc_host(HYPRE_BigInt,
                                                          col_starts_size);
   for (int i = 0; i < col_starts_size; i++)
   {
      new_col_starts[i] = old_col_starts[i];
   }

   hypre_ParCSRMatrixColStarts(A) = new_col_starts;

   if (hypre_ParCSRMatrixRowStarts(A) == old_col_starts)
   {
      hypre_ParCSRMatrixRowStarts(A) = new_col_starts;
      hypre_ParCSRMatrixOwnsRowStarts(A) = 1;
      hypre_ParCSRMatrixOwnsColStarts(A) = 0;
   }
   else
   {
      hypre_ParCSRMatrixOwnsColStarts(A) = 1;
   }
#endif
}

void HypreParMatrix::GetDiag(Vector &diag) const
{
   const int size = Height();
   diag.SetSize(size);
#ifdef HYPRE_USING_GPU
   if (Device::Allows(Backend::CUDA_MASK | Backend::HIP_MASK))
   {
      MFEM_ASSERT(A->diag->memory_location == HYPRE_MEMORY_DEVICE, "");
      real_t *d_diag = diag.Write();
      const HYPRE_Int *A_diag_i = A->diag->i;
      const real_t *A_diag_d = A->diag->data;
      mfem::forall(size, [=] MFEM_HOST_DEVICE (int i)
      {
         d_diag[i] = A_diag_d[A_diag_i[i]];
      });
   }
   else
#endif
   {
      diag.HostWrite();
      HostRead();
      for (int j = 0; j < size; j++)
      {
         diag(j) = A->diag->data[A->diag->i[j]];
         MFEM_ASSERT(A->diag->j[A->diag->i[j]] == j,
                     "the first entry in each row must be the diagonal one");
      }
      HypreRead();
   }
}

static void MakeSparseMatrixWrapper(int nrows, int ncols,
                                    HYPRE_Int *I, HYPRE_Int *J, real_t *data,
                                    SparseMatrix &wrapper)
{
#ifndef HYPRE_BIGINT
   SparseMatrix tmp(I, J, data, nrows, ncols, false, false, false);
#else
   int *mI = Memory<int>(nrows + 1);
   for (int i = 0; i <= nrows; i++)
   {
      mI[i] = internal::to_int(I[i]); // checks for overflow in debug mode
   }
   const int nnz = mI[nrows];
   int *mJ = Memory<int>(nnz);
   for (int j = 0; j < nnz; j++)
   {
      mJ[j] = internal::to_int(J[j]); // checks for overflow in debug mode
   }
   SparseMatrix tmp(mI, mJ, data, nrows, ncols, true, false, false);
#endif
   wrapper.Swap(tmp);
}

static void MakeWrapper(const hypre_CSRMatrix *mat,
                        const MemoryIJData &mem,
                        SparseMatrix &wrapper)
{
   const int nrows = internal::to_int(hypre_CSRMatrixNumRows(mat));
   const int ncols = internal::to_int(hypre_CSRMatrixNumCols(mat));
   const int nnz = internal::to_int(mat->num_nonzeros);
   const HYPRE_Int *I = mfem::HostRead(mem.I, nrows + 1);
   const HYPRE_Int *J = mfem::HostRead(mem.J, nnz);
   const real_t *data = mfem::HostRead(mem.data, nnz);
   MakeSparseMatrixWrapper(nrows, ncols,
                           const_cast<HYPRE_Int*>(I),
                           const_cast<HYPRE_Int*>(J),
                           const_cast<real_t*>(data),
                           wrapper);
}

void HypreParMatrix::GetDiag(SparseMatrix &diag) const
{
   MakeWrapper(A->diag, mem_diag, diag);
}

void HypreParMatrix::GetOffd(SparseMatrix &offd, HYPRE_BigInt* &cmap) const
{
   MakeWrapper(A->offd, mem_offd, offd);
   cmap = A->col_map_offd;
}

void HypreParMatrix::MergeDiagAndOffd(SparseMatrix &merged)
{
   HostRead();
   hypre_CSRMatrix *hypre_merged = hypre_MergeDiagAndOffd(A);
   HypreRead();
   // Wrap 'hypre_merged' as a SparseMatrix 'merged_tmp'
   SparseMatrix merged_tmp;
#if MFEM_HYPRE_VERSION >= 21600
   hypre_CSRMatrixBigJtoJ(hypre_merged);
#endif
   MakeSparseMatrixWrapper(
      internal::to_int(hypre_merged->num_rows),
      internal::to_int(hypre_merged->num_cols),
      hypre_merged->i,
      hypre_merged->j,
      hypre_merged->data,
      merged_tmp);
   // Deep copy 'merged_tmp' to 'merged' so that 'merged' does not need
   // 'hypre_merged'
   merged = merged_tmp;
   merged_tmp.Clear();
   hypre_CSRMatrixDestroy(hypre_merged);
}

void HypreParMatrix::GetBlocks(Array2D<HypreParMatrix*> &blocks,
                               bool interleaved_rows,
                               bool interleaved_cols) const
{
   int nr = blocks.NumRows();
   int nc = blocks.NumCols();

   hypre_ParCSRMatrix **hypre_blocks = new hypre_ParCSRMatrix*[nr * nc];
   HostRead();
   internal::hypre_ParCSRMatrixSplit(A, nr, nc, hypre_blocks,
                                     interleaved_rows, interleaved_cols);
   HypreRead();

   for (int i = 0; i < nr; i++)
   {
      for (int j = 0; j < nc; j++)
      {
         blocks[i][j] = new HypreParMatrix(hypre_blocks[i*nc + j]);
      }
   }

   delete [] hypre_blocks;
}

HypreParMatrix * HypreParMatrix::Transpose() const
{
   hypre_ParCSRMatrix * At;
   hypre_ParCSRMatrixTranspose(A, &At, 1);
   hypre_ParCSRMatrixSetNumNonzeros(At);

   if (!hypre_ParCSRMatrixCommPkg(At)) { hypre_MatvecCommPkgCreate(At); }

   if ( M() == N() )
   {
      /* If the matrix is square, make sure that the first entry in each
         row is the diagonal one. */
      hypre_CSRMatrixReorder(hypre_ParCSRMatrixDiag(At));
   }

   return new HypreParMatrix(At);
}

#if MFEM_HYPRE_VERSION >= 21800
HypreParMatrix *HypreParMatrix::ExtractSubmatrix(const Array<int> &indices,
                                                 real_t threshold) const
{
   // hypre_ParCSRMatrixExtractSubmatrixFC works on host only, so we move this
   // matrix to host, temporarily:
   HostRead();

   if (!(A->comm))
   {
      hypre_MatvecCommPkgCreate(A);
   }

   hypre_ParCSRMatrix *submat;

   // Get number of rows stored on this processor
   int local_num_vars = hypre_CSRMatrixNumRows(hypre_ParCSRMatrixDiag(A));

   // Form hypre CF-splitting array designating submatrix as F-points (-1)
#ifdef hypre_IntArrayData
   // hypre_BoomerAMGCoarseParms needs CF_marker to be hypre_IntArray *
   hypre_IntArray *CF_marker;

   CF_marker = hypre_IntArrayCreate(local_num_vars);
   hypre_IntArrayInitialize_v2(CF_marker, HYPRE_MEMORY_HOST);
   hypre_IntArraySetConstantValues(CF_marker, 1);
#else
   Array<HYPRE_Int> CF_marker(local_num_vars);
   CF_marker = 1;
#endif
   for (int j=0; j<indices.Size(); j++)
   {
      if (indices[j] > local_num_vars)
      {
         MFEM_WARNING("WARNING : " << indices[j] << " > " << local_num_vars);
      }
#ifdef hypre_IntArrayData
      hypre_IntArrayData(CF_marker)[indices[j]] = -1;
#else
      CF_marker[indices[j]] = -1;
#endif
   }

   // Construct cpts_global array on hypre matrix structure
#if (MFEM_HYPRE_VERSION > 22300) || (MFEM_HYPRE_VERSION == 22300 && HYPRE_DEVELOP_NUMBER >=8)
   HYPRE_BigInt cpts_global[2];

   hypre_BoomerAMGCoarseParms(MPI_COMM_WORLD, local_num_vars, 1, NULL,
                              CF_marker, NULL, cpts_global);
#else
   HYPRE_BigInt *cpts_global;
   hypre_BoomerAMGCoarseParms(MPI_COMM_WORLD, local_num_vars, 1, NULL,
                              CF_marker, NULL, &cpts_global);
#endif

   // Extract submatrix into *submat
#ifdef hypre_IntArrayData
   hypre_ParCSRMatrixExtractSubmatrixFC(A, hypre_IntArrayData(CF_marker),
                                        cpts_global, "FF", &submat,
                                        threshold);
#else
   hypre_ParCSRMatrixExtractSubmatrixFC(A, CF_marker, cpts_global,
                                        "FF", &submat, threshold);
#endif

#if (MFEM_HYPRE_VERSION <= 22300) && !(MFEM_HYPRE_VERSION == 22300 && HYPRE_DEVELOP_NUMBER >=8)
   mfem_hypre_TFree(cpts_global);
#endif
#ifdef hypre_IntArrayData
   hypre_IntArrayDestroy(CF_marker);
#endif

   HypreRead(); // restore the matrix location to the default hypre location

   return new HypreParMatrix(submat);
}
#endif

void HypreParMatrix::EnsureMultTranspose() const
{
#if (MFEM_HYPRE_VERSION == 22500 && HYPRE_DEVELOP_NUMBER >= 1) || \
    (MFEM_HYPRE_VERSION > 22500)
#ifdef HYPRE_USING_GPU
   hypre_ParCSRMatrixLocalTranspose(A);
#endif
#endif
}

void HypreParMatrix::ResetTranspose() const
{
#if (MFEM_HYPRE_VERSION == 22500 && HYPRE_DEVELOP_NUMBER >= 1) || \
    (MFEM_HYPRE_VERSION > 22500)
#ifdef HYPRE_USING_GPU
   if (A->diagT)
   {
      hypre_CSRMatrixDestroy(A->diagT);
      A->diagT = NULL;
   }
   if (A->offdT)
   {
      hypre_CSRMatrixDestroy(A->offdT);
      A->offdT = NULL;
   }
#endif
#endif
}

HYPRE_Int HypreParMatrix::Mult(HypreParVector &x, HypreParVector &y,
                               real_t a, real_t b) const
{
   x.HypreRead();
   (b == 0.0) ? y.HypreWrite() : y.HypreReadWrite();
   return hypre_ParCSRMatrixMatvec(a, A, x, b, y);
}

void HypreParMatrix::Mult(real_t a, const Vector &x, real_t b, Vector &y) const
{
   MFEM_ASSERT(x.Size() == Width(), "invalid x.Size() = " << x.Size()
               << ", expected size = " << Width());
   MFEM_ASSERT(y.Size() == Height(), "invalid y.Size() = " << y.Size()
               << ", expected size = " << Height());

   if (X == NULL)
   {
      X = new HypreParVector(A->comm,
                             GetGlobalNumCols(),
                             nullptr,
                             GetColStarts());
      Y = new HypreParVector(A->comm,
                             GetGlobalNumRows(),
                             nullptr,
                             GetRowStarts());
   }

   const bool xshallow = CanShallowCopy(x.GetMemory(), GetHypreMemoryClass());
   const bool yshallow = CanShallowCopy(y.GetMemory(), GetHypreMemoryClass());

   if (xshallow)
   {
      X->WrapMemoryRead(x.GetMemory());
   }
   else
   {
      if (auxX.Empty()) { auxX.New(NumCols(), GetHypreMemoryType()); }
      auxX.CopyFrom(x.GetMemory(), auxX.Capacity());  // Deep copy
      X->WrapMemoryRead(auxX);
   }

   if (yshallow)
   {
      if (b != 0.0) { Y->WrapMemoryReadWrite(y.GetMemory()); }
      else { Y->WrapMemoryWrite(y.GetMemory()); }
   }
   else
   {
      if (auxY.Empty()) { auxY.New(NumRows(), GetHypreMemoryType()); }
      if (b != 0.0)
      {
         auxY.CopyFrom(y.GetMemory(), auxY.Capacity());  // Deep copy
         Y->WrapMemoryReadWrite(auxY);
      }
      else
      {
         Y->WrapMemoryWrite(auxY);
      }
   }

   hypre_ParCSRMatrixMatvec(a, A, *X, b, *Y);

   if (!yshallow) { y = *Y; }  // Deep copy
}

void HypreParMatrix::MultTranspose(real_t a, const Vector &x,
                                   real_t b, Vector &y) const
{
   MFEM_ASSERT(x.Size() == Height(), "invalid x.Size() = " << x.Size()
               << ", expected size = " << Height());
   MFEM_ASSERT(y.Size() == Width(), "invalid y.Size() = " << y.Size()
               << ", expected size = " << Width());

   // Note: x has the dimensions of Y (height), and
   //       y has the dimensions of X (width)
   if (X == NULL)
   {
      X = new HypreParVector(A->comm,
                             GetGlobalNumCols(),
                             nullptr,
                             GetColStarts());
      Y = new HypreParVector(A->comm,
                             GetGlobalNumRows(),
                             nullptr,
                             GetRowStarts());
   }

   const bool xshallow = CanShallowCopy(x.GetMemory(), GetHypreMemoryClass());
   const bool yshallow = CanShallowCopy(y.GetMemory(), GetHypreMemoryClass());

   // x <--> Y
   if (xshallow)
   {
      Y->WrapMemoryRead(x.GetMemory());
   }
   else
   {
      if (auxY.Empty()) { auxY.New(NumRows(), GetHypreMemoryType()); }
      auxY.CopyFrom(x.GetMemory(), auxY.Capacity());  // Deep copy
      Y->WrapMemoryRead(auxY);
   }

   // y <--> X
   if (yshallow)
   {
      if (b != 0.0) { X->WrapMemoryReadWrite(y.GetMemory()); }
      else { X->WrapMemoryWrite(y.GetMemory()); }
   }
   else
   {
      if (auxX.Empty()) { auxX.New(NumCols(), GetHypreMemoryType()); }
      if (b != 0.0)
      {
         auxX.CopyFrom(y.GetMemory(), auxX.Capacity());  // Deep copy
         X->WrapMemoryReadWrite(auxX);
      }
      else
      {
         X->WrapMemoryWrite(auxX);
      }
   }

   EnsureMultTranspose();

   hypre_ParCSRMatrixMatvecT(a, A, *Y, b, *X);

   if (!yshallow) { y = *X; }  // Deep copy
}

HYPRE_Int HypreParMatrix::Mult(HYPRE_ParVector x, HYPRE_ParVector y,
                               real_t a, real_t b) const
{
   return hypre_ParCSRMatrixMatvec(a, A, (hypre_ParVector *) x, b,
                                   (hypre_ParVector *) y);
}

HYPRE_Int HypreParMatrix::MultTranspose(HypreParVector & x, HypreParVector & y,
                                        real_t a, real_t b) const
{
   EnsureMultTranspose();
   x.HypreRead();
   (b == 0.0) ? y.HypreWrite() : y.HypreReadWrite();
   return hypre_ParCSRMatrixMatvecT(a, A, x, b, y);
}

void HypreParMatrix::AbsMult(real_t a, const Vector &x,
                             real_t b, Vector &y) const
{
   MFEM_ASSERT(x.Size() == Width(), "invalid x.Size() = " << x.Size()
               << ", expected size = " << Width());
   MFEM_ASSERT(y.Size() == Height(), "invalid y.Size() = " << y.Size()
               << ", expected size = " << Height());

   auto x_data = x.HostRead();
   auto y_data = (b == 0.0) ? y.HostWrite() : y.HostReadWrite();

   HostRead();
   internal::hypre_ParCSRMatrixAbsMatvec(A, a, const_cast<real_t*>(x_data),
                                         b, y_data);
   HypreRead();
}

void HypreParMatrix::AbsMultTranspose(real_t a, const Vector &x,
                                      real_t b, Vector &y) const
{
   MFEM_ASSERT(x.Size() == Height(), "invalid x.Size() = " << x.Size()
               << ", expected size = " << Height());
   MFEM_ASSERT(y.Size() == Width(), "invalid y.Size() = " << y.Size()
               << ", expected size = " << Width());

   auto x_data = x.HostRead();
   auto y_data = (b == 0.0) ? y.HostWrite() : y.HostReadWrite();

   HostRead();
   internal::hypre_ParCSRMatrixAbsMatvecT(A, a, const_cast<real_t*>(x_data),
                                          b, y_data);
   HypreRead();
}

HypreParMatrix* HypreParMatrix::LeftDiagMult(const SparseMatrix &D,
                                             HYPRE_BigInt* row_starts) const
{
   const bool assumed_partition = HYPRE_AssumedPartitionCheck();
   const bool row_starts_given = (row_starts != NULL);
   if (!row_starts_given)
   {
      row_starts = hypre_ParCSRMatrixRowStarts(A);
      MFEM_VERIFY(D.Height() == hypre_CSRMatrixNumRows(A->diag),
                  "the matrix D is NOT compatible with the row starts of"
                  " this HypreParMatrix, row_starts must be given.");
   }
   else
   {
      int offset;
      if (assumed_partition)
      {
         offset = 0;
      }
      else
      {
         MPI_Comm_rank(GetComm(), &offset);
      }
      int local_num_rows = row_starts[offset+1]-row_starts[offset];
      MFEM_VERIFY(local_num_rows == D.Height(), "the number of rows in D is "
                  " not compatible with the given row_starts");
   }
   // D.Width() will be checked for compatibility by the SparseMatrix
   // multiplication function, mfem::Mult(), called below.

   int part_size;
   HYPRE_BigInt global_num_rows;
   if (assumed_partition)
   {
      part_size = 2;
      if (row_starts_given)
      {
         global_num_rows = row_starts[2];
         // Here, we use row_starts[2], so row_starts must come from the
         // methods GetDofOffsets/GetTrueDofOffsets of ParFiniteElementSpace
         // (HYPRE's partitions have only 2 entries).
      }
      else
      {
         global_num_rows = hypre_ParCSRMatrixGlobalNumRows(A);
      }
   }
   else
   {
      MPI_Comm_size(GetComm(), &part_size);
      global_num_rows = row_starts[part_size];
      part_size++;
   }

   HYPRE_BigInt *col_starts = hypre_ParCSRMatrixColStarts(A);
   HYPRE_BigInt *col_map_offd;

   // get the diag and offd blocks as SparseMatrix wrappers
   SparseMatrix A_diag, A_offd;
   GetDiag(A_diag);
   GetOffd(A_offd, col_map_offd);

   // Multiply the diag and offd blocks with D -- these products will be the
   // diag and offd blocks of the output HypreParMatrix, DA.
   SparseMatrix* DA_diag = mfem::Mult(D, A_diag);
   SparseMatrix* DA_offd = mfem::Mult(D, A_offd);

   // Copy row_starts, col_starts, and col_map_offd; ownership of these arrays
   // will be given to the newly constructed output HypreParMatrix, DA.
   HYPRE_BigInt *new_row_starts =
      DuplicateAs<HYPRE_BigInt>(row_starts, part_size, false);
   HYPRE_BigInt *new_col_starts =
      (row_starts == col_starts ? new_row_starts :
       DuplicateAs<HYPRE_BigInt>(col_starts, part_size, false));
   HYPRE_BigInt *new_col_map_offd =
      DuplicateAs<HYPRE_BigInt>(col_map_offd, A_offd.Width());

   // Ownership of DA_diag and DA_offd is transferred to the HypreParMatrix
   // constructor.
   const bool own_diag_offd = true;

   // Create the output HypreParMatrix, DA, from DA_diag and DA_offd
   HypreParMatrix* DA =
      new HypreParMatrix(GetComm(),
                         global_num_rows, hypre_ParCSRMatrixGlobalNumCols(A),
                         new_row_starts, new_col_starts,
                         DA_diag, DA_offd, new_col_map_offd,
                         own_diag_offd);

#if MFEM_HYPRE_VERSION <= 22200
   // Give ownership of row_starts, col_starts, and col_map_offd to DA
   hypre_ParCSRMatrixSetRowStartsOwner(DA->A, 1);
   hypre_ParCSRMatrixSetColStartsOwner(DA->A, 1);
#else
   mfem_hypre_TFree_host(new_row_starts);
   mfem_hypre_TFree_host(new_col_starts);
#endif
   DA->colMapOwner = 1;

   return DA;
}

void HypreParMatrix::ScaleRows(const Vector &diag)
{
   if (hypre_CSRMatrixNumRows(A->diag) != hypre_CSRMatrixNumRows(A->offd))
   {
      mfem_error("Row does not match");
   }

   if (hypre_CSRMatrixNumRows(A->diag) != diag.Size())
   {
      mfem_error("Note the Vector diag is not of compatible dimensions with A\n");
   }

   HostReadWrite();
   diag.HostRead();

   int size = Height();
   real_t     *Adiag_data   = hypre_CSRMatrixData(A->diag);
   HYPRE_Int  *Adiag_i      = hypre_CSRMatrixI(A->diag);

   real_t     *Aoffd_data   = hypre_CSRMatrixData(A->offd);
   HYPRE_Int  *Aoffd_i      = hypre_CSRMatrixI(A->offd);
   real_t val;
   HYPRE_Int jj;
   for (int i(0); i < size; ++i)
   {
      val = diag[i];
      for (jj = Adiag_i[i]; jj < Adiag_i[i+1]; ++jj)
      {
         Adiag_data[jj] *= val;
      }
      for (jj = Aoffd_i[i]; jj < Aoffd_i[i+1]; ++jj)
      {
         Aoffd_data[jj] *= val;
      }
   }

   HypreRead();
}

void HypreParMatrix::InvScaleRows(const Vector &diag)
{
   if (hypre_CSRMatrixNumRows(A->diag) != hypre_CSRMatrixNumRows(A->offd))
   {
      mfem_error("Row does not match");
   }

   if (hypre_CSRMatrixNumRows(A->diag) != diag.Size())
   {
      mfem_error("Note the Vector diag is not of compatible dimensions with A\n");
   }

   HostReadWrite();
   diag.HostRead();

   int size = Height();
   real_t     *Adiag_data   = hypre_CSRMatrixData(A->diag);
   HYPRE_Int  *Adiag_i      = hypre_CSRMatrixI(A->diag);


   real_t     *Aoffd_data   = hypre_CSRMatrixData(A->offd);
   HYPRE_Int  *Aoffd_i      = hypre_CSRMatrixI(A->offd);
   real_t val;
   HYPRE_Int jj;
   for (int i(0); i < size; ++i)
   {
#ifdef MFEM_DEBUG
      if (0.0 == diag(i))
      {
         mfem_error("HypreParMatrix::InvDiagScale : Division by 0");
      }
#endif
      val = 1./diag(i);
      for (jj = Adiag_i[i]; jj < Adiag_i[i+1]; ++jj)
      {
         Adiag_data[jj] *= val;
      }
      for (jj = Aoffd_i[i]; jj < Aoffd_i[i+1]; ++jj)
      {
         Aoffd_data[jj] *= val;
      }
   }

   HypreRead();
}

void HypreParMatrix::operator*=(real_t s)
{
   if (hypre_CSRMatrixNumRows(A->diag) != hypre_CSRMatrixNumRows(A->offd))
   {
      mfem_error("Row does not match");
   }

   HostReadWrite();

   HYPRE_Int size=hypre_CSRMatrixNumRows(A->diag);
   HYPRE_Int jj;

   real_t     *Adiag_data   = hypre_CSRMatrixData(A->diag);
   HYPRE_Int  *Adiag_i      = hypre_CSRMatrixI(A->diag);
   for (jj = 0; jj < Adiag_i[size]; ++jj)
   {
      Adiag_data[jj] *= s;
   }

   real_t     *Aoffd_data   = hypre_CSRMatrixData(A->offd);
   HYPRE_Int  *Aoffd_i      = hypre_CSRMatrixI(A->offd);
   for (jj = 0; jj < Aoffd_i[size]; ++jj)
   {
      Aoffd_data[jj] *= s;
   }

   HypreRead();
}

static void get_sorted_rows_cols(const Array<int> &rows_cols,
                                 Array<HYPRE_Int> &hypre_sorted)
{
   rows_cols.HostRead();
   hypre_sorted.SetSize(rows_cols.Size());
   bool sorted = true;
   for (int i = 0; i < rows_cols.Size(); i++)
   {
      hypre_sorted[i] = rows_cols[i];
      if (i && rows_cols[i-1] > rows_cols[i]) { sorted = false; }
   }
   if (!sorted) { hypre_sorted.Sort(); }
}

void HypreParMatrix::Threshold(real_t threshold)
{
   int ierr = 0;

   MPI_Comm comm;
   hypre_CSRMatrix * csr_A;
   hypre_CSRMatrix * csr_A_wo_z;
   hypre_ParCSRMatrix * parcsr_A_ptr;
   HYPRE_BigInt * row_starts = NULL; HYPRE_BigInt * col_starts = NULL;
   HYPRE_BigInt row_start = -1;   HYPRE_BigInt row_end = -1;
   HYPRE_BigInt col_start = -1;   HYPRE_BigInt col_end = -1;

   comm = hypre_ParCSRMatrixComm(A);

   ierr += hypre_ParCSRMatrixGetLocalRange(A,
                                           &row_start,&row_end,
                                           &col_start,&col_end );

   row_starts = hypre_ParCSRMatrixRowStarts(A);
   col_starts = hypre_ParCSRMatrixColStarts(A);

#if MFEM_HYPRE_VERSION <= 22200
   bool old_owns_row = hypre_ParCSRMatrixOwnsRowStarts(A);
   bool old_owns_col = hypre_ParCSRMatrixOwnsColStarts(A);
#endif
   HYPRE_BigInt global_num_rows = hypre_ParCSRMatrixGlobalNumRows(A);
   HYPRE_BigInt global_num_cols = hypre_ParCSRMatrixGlobalNumCols(A);
   parcsr_A_ptr = hypre_ParCSRMatrixCreate(comm, global_num_rows,
                                           global_num_cols,
                                           row_starts, col_starts,
                                           0, 0, 0);
#if MFEM_HYPRE_VERSION <= 22200
   hypre_ParCSRMatrixOwnsRowStarts(parcsr_A_ptr) = old_owns_row;
   hypre_ParCSRMatrixOwnsColStarts(parcsr_A_ptr) = old_owns_col;
   hypre_ParCSRMatrixOwnsRowStarts(A) = 0;
   hypre_ParCSRMatrixOwnsColStarts(A) = 0;
#endif

   csr_A = hypre_MergeDiagAndOffd(A);

   // Free A, if owned
   Destroy();
   Init();

   csr_A_wo_z = hypre_CSRMatrixDeleteZeros(csr_A,threshold);

   /* hypre_CSRMatrixDeleteZeros will return a NULL pointer rather than a usable
      CSR matrix if it finds no non-zeros */
   if (csr_A_wo_z == NULL)
   {
      csr_A_wo_z = csr_A;
   }
   else
   {
      ierr += hypre_CSRMatrixDestroy(csr_A);
   }

   /* TODO: GenerateDiagAndOffd() uses an int array of size equal to the number
      of columns in csr_A_wo_z which is the global number of columns in A. This
      does not scale well. */
   ierr += GenerateDiagAndOffd(csr_A_wo_z,parcsr_A_ptr,
                               col_start,col_end);

   ierr += hypre_CSRMatrixDestroy(csr_A_wo_z);

   MFEM_VERIFY(ierr == 0, "");

   A = parcsr_A_ptr;

   hypre_ParCSRMatrixSetNumNonzeros(A);
   /* Make sure that the first entry in each row is the diagonal one. */
#if MFEM_HYPRE_VERSION <= 22200
   if (row_starts == col_starts)
#else
   if ((row_starts[0] == col_starts[0]) &&
       (row_starts[1] == col_starts[1]))
#endif
   {
      hypre_CSRMatrixReorder(hypre_ParCSRMatrixDiag(A));
   }
   if (!hypre_ParCSRMatrixCommPkg(A)) { hypre_MatvecCommPkgCreate(A); }
   height = GetNumRows();
   width = GetNumCols();
}

void HypreParMatrix::DropSmallEntries(real_t tol)
{
   HYPRE_Int old_err = hypre_error_flag;
   hypre_error_flag = 0;

#if MFEM_HYPRE_VERSION < 21400

   real_t threshold = 0.0;
   if (tol > 0.0)
   {
      HYPRE_Int *diag_I = A->diag->i,    *offd_I = A->offd->i;
      real_t    *diag_d = A->diag->data, *offd_d = A->offd->data;
      HYPRE_Int local_num_rows = A->diag->num_rows;
      real_t max_l2_row_norm = 0.0;
      Vector row;
      for (HYPRE_Int r = 0; r < local_num_rows; r++)
      {
         row.SetDataAndSize(diag_d + diag_I[r], diag_I[r+1]-diag_I[r]);
         real_t l2_row_norm = row.Norml2();
         row.SetDataAndSize(offd_d + offd_I[r], offd_I[r+1]-offd_I[r]);
         l2_row_norm = std::hypot(l2_row_norm, row.Norml2());
         max_l2_row_norm = std::max(max_l2_row_norm, l2_row_norm);
      }
      real_t loc_max_l2_row_norm = max_l2_row_norm;
      MPI_Allreduce(&loc_max_l2_row_norm, &max_l2_row_norm, 1,
                    MPITypeMap<real_t>::mpi_type,
                    MPI_MAX, A->comm);
      threshold = tol * max_l2_row_norm;
   }

   Threshold(threshold);

#elif MFEM_HYPRE_VERSION < 21800

   HYPRE_Int err_flag = hypre_ParCSRMatrixDropSmallEntries(A, tol);
   MFEM_VERIFY(!err_flag, "error encountered: error code = " << err_flag);

#else

   HYPRE_Int err_flag = hypre_ParCSRMatrixDropSmallEntries(A, tol, 2);
   MFEM_VERIFY(!err_flag, "error encountered: error code = " << err_flag);

#endif

   hypre_error_flag = old_err;
}

void HypreParMatrix::EliminateRowsCols(const Array<int> &rows_cols,
                                       const HypreParVector &x,
                                       HypreParVector &b)
{
   Array<HYPRE_Int> rc_sorted;
   get_sorted_rows_cols(rows_cols, rc_sorted);

   internal::hypre_ParCSRMatrixEliminateAXB(
      A, rc_sorted.Size(), rc_sorted.GetData(), x, b);
}

HypreParMatrix* HypreParMatrix::EliminateRowsCols(const Array<int> &rows_cols)
{
   Array<HYPRE_Int> rc_sorted;
   get_sorted_rows_cols(rows_cols, rc_sorted);

   hypre_ParCSRMatrix* Ae;
   HostReadWrite();
   internal::hypre_ParCSRMatrixEliminateAAe(
      A, &Ae, rc_sorted.Size(), rc_sorted.GetData());
   HypreRead();

   return new HypreParMatrix(Ae, true);
}

HypreParMatrix* HypreParMatrix::EliminateCols(const Array<int> &cols)
{
   Array<HYPRE_Int> rc_sorted;
   get_sorted_rows_cols(cols, rc_sorted);

   hypre_ParCSRMatrix* Ae;
   HostReadWrite();
   internal::hypre_ParCSRMatrixEliminateAAe(
      A, &Ae, rc_sorted.Size(), rc_sorted.GetData(), 1);
   HypreRead();

   return new HypreParMatrix(Ae, true);
}

void HypreParMatrix::EliminateRows(const Array<int> &rows)
{
   if (rows.Size() > 0)
   {
      Array<HYPRE_Int> r_sorted;
      get_sorted_rows_cols(rows, r_sorted);
      HostReadWrite();
      internal::hypre_ParCSRMatrixEliminateRows(A, r_sorted.Size(),
                                                r_sorted.GetData());
      HypreRead();
   }
}

void HypreParMatrix::EliminateBC(const HypreParMatrix &Ae,
                                 const Array<int> &ess_dof_list,
                                 const Vector &x, Vector &b) const
{
   // b -= Ae*x
   Ae.Mult(-1.0, x, 1.0, b);

   // All operations below are local, so we can skip them if ess_dof_list is
   // empty on this processor to avoid potential host <--> device transfers.
   if (ess_dof_list.Size() == 0) { return; }

   HostRead();
   hypre_CSRMatrix *A_diag = hypre_ParCSRMatrixDiag(A);
   real_t *data = hypre_CSRMatrixData(A_diag);
   HYPRE_Int *I = hypre_CSRMatrixI(A_diag);
#ifdef MFEM_DEBUG
   HYPRE_Int    *J   = hypre_CSRMatrixJ(A_diag);
   hypre_CSRMatrix *A_offd = hypre_ParCSRMatrixOffd(A);
   HYPRE_Int *I_offd = hypre_CSRMatrixI(A_offd);
   real_t *data_offd = hypre_CSRMatrixData(A_offd);
#endif

   ess_dof_list.HostRead();
   x.HostRead();
   b.HostReadWrite();

   for (int i = 0; i < ess_dof_list.Size(); i++)
   {
      int r = ess_dof_list[i];
      b(r) = data[I[r]] * x(r);
#ifdef MFEM_DEBUG
      MFEM_ASSERT(I[r] < I[r+1], "empty row found!");
      // Check that in the rows specified by the ess_dof_list, the matrix A has
      // only one entry -- the diagonal.
      // if (I[r+1] != I[r]+1 || J[I[r]] != r || I_offd[r] != I_offd[r+1])
      if (J[I[r]] != r)
      {
         MFEM_ABORT("the diagonal entry must be the first entry in the row!");
      }
      for (int j = I[r]+1; j < I[r+1]; j++)
      {
         if (data[j] != 0.0)
         {
            MFEM_ABORT("all off-diagonal entries must be zero!");
         }
      }
      for (int j = I_offd[r]; j < I_offd[r+1]; j++)
      {
         if (data_offd[j] != 0.0)
         {
            MFEM_ABORT("all off-diagonal entries must be zero!");
         }
      }
#endif
   }
   HypreRead();
}

void HypreParMatrix::EliminateBC(const Array<int> &ess_dofs,
                                 DiagonalPolicy diag_policy)
{
   hypre_ParCSRMatrix *A_hypre = *this;
   HypreReadWrite();

   hypre_CSRMatrix *diag = hypre_ParCSRMatrixDiag(A_hypre);
   hypre_CSRMatrix *offd = hypre_ParCSRMatrixOffd(A_hypre);

   HYPRE_Int diag_nrows = hypre_CSRMatrixNumRows(diag);
   HYPRE_Int offd_ncols = hypre_CSRMatrixNumCols(offd);

   const int n_ess_dofs = ess_dofs.Size();
   const auto ess_dofs_d = ess_dofs.GetMemory().Read(
                              GetHypreMemoryClass(), n_ess_dofs);

   // Start communication to figure out which columns need to be eliminated in
   // the off-diagonal block
   hypre_ParCSRCommHandle *comm_handle;
   HYPRE_Int *int_buf_data, *eliminate_row, *eliminate_col;
   {
      eliminate_row = mfem_hypre_CTAlloc(HYPRE_Int, diag_nrows);
      eliminate_col = mfem_hypre_CTAlloc(HYPRE_Int, offd_ncols);

      // Make sure A has a communication package
      hypre_ParCSRCommPkg *comm_pkg = hypre_ParCSRMatrixCommPkg(A_hypre);
      if (!comm_pkg)
      {
         hypre_MatvecCommPkgCreate(A_hypre);
         comm_pkg = hypre_ParCSRMatrixCommPkg(A_hypre);
      }

      // Which of the local rows are to be eliminated?
      MFEM_HYPRE_FORALL(i, diag_nrows, eliminate_row[i] = 0; );
      MFEM_HYPRE_FORALL(i, n_ess_dofs, eliminate_row[ess_dofs_d[i]] = 1; );

      // Use a matvec communication pattern to find (in eliminate_col) which of
      // the local offd columns are to be eliminated

      HYPRE_Int num_sends = hypre_ParCSRCommPkgNumSends(comm_pkg);
      HYPRE_Int int_buf_sz = hypre_ParCSRCommPkgSendMapStart(comm_pkg, num_sends);
      int_buf_data = mfem_hypre_CTAlloc(HYPRE_Int, int_buf_sz);

      HYPRE_Int *send_map_elmts;
#if defined(HYPRE_USING_GPU)
      hypre_ParCSRCommPkgCopySendMapElmtsToDevice(comm_pkg);
      send_map_elmts = hypre_ParCSRCommPkgDeviceSendMapElmts(comm_pkg);
#else
      send_map_elmts = hypre_ParCSRCommPkgSendMapElmts(comm_pkg);
#endif
      MFEM_HYPRE_FORALL(i, int_buf_sz,
      {
         int k = send_map_elmts[i];
         int_buf_data[i] = eliminate_row[k];
      });

#if defined(HYPRE_USING_GPU)
      // Try to use device-aware MPI for the communication if available
      comm_handle = hypre_ParCSRCommHandleCreate_v2(
                       11, comm_pkg, HYPRE_MEMORY_DEVICE, int_buf_data,
                       HYPRE_MEMORY_DEVICE, eliminate_col);
#else
      comm_handle = hypre_ParCSRCommHandleCreate(
                       11, comm_pkg, int_buf_data, eliminate_col );
#endif
   }

   // Eliminate rows and columns in the diagonal block
   {
      const auto I = diag->i;
      const auto J = diag->j;
      auto data = diag->data;

      MFEM_HYPRE_FORALL(i, n_ess_dofs,
      {
         const int idof = ess_dofs_d[i];
         for (int j=I[idof]; j<I[idof+1]; ++j)
         {
            const int jdof = J[j];
            if (jdof == idof)
            {
               if (diag_policy == DiagonalPolicy::DIAG_ONE)
               {
                  data[j] = 1.0;
               }
               else if (diag_policy == DiagonalPolicy::DIAG_ZERO)
               {
                  data[j] = 0.0;
               }
               // else (diag_policy == DiagonalPolicy::DIAG_KEEP)
            }
            else
            {
               data[j] = 0.0;
               for (int k=I[jdof]; k<I[jdof+1]; ++k)
               {
                  if (J[k] == idof)
                  {
                     data[k] = 0.0;
                     break;
                  }
               }
            }
         }
      });
   }

   // Eliminate rows in the off-diagonal block
   {
      const auto I = offd->i;
      auto data = offd->data;
      MFEM_HYPRE_FORALL(i, n_ess_dofs,
      {
         const int idof = ess_dofs_d[i];
         for (int j=I[idof]; j<I[idof+1]; ++j)
         {
            data[j] = 0.0;
         }
      });
   }

   // Wait for MPI communication to finish
   hypre_ParCSRCommHandleDestroy(comm_handle);
   mfem_hypre_TFree(int_buf_data);
   mfem_hypre_TFree(eliminate_row);

   // Eliminate columns in the off-diagonal block
   {
      const int nrows_offd = hypre_CSRMatrixNumRows(offd);
      const auto I = offd->i;
      const auto J = offd->j;
      auto data = offd->data;
      MFEM_HYPRE_FORALL(i, nrows_offd,
      {
         for (int j=I[i]; j<I[i+1]; ++j)
         {
            data[j] *= 1 - eliminate_col[J[j]];
         }
      });
   }

   mfem_hypre_TFree(eliminate_col);
}

void HypreParMatrix::Print(const char *fname, HYPRE_Int offi,
                           HYPRE_Int offj) const
{
   HostRead();
   hypre_ParCSRMatrixPrintIJ(A,offi,offj,fname);
   HypreRead();
}

void HypreParMatrix::Read(MPI_Comm comm, const char *fname)
{
   Destroy();
   Init();

   HYPRE_Int base_i, base_j;
   hypre_ParCSRMatrixReadIJ(comm, fname, &base_i, &base_j, &A);
   hypre_ParCSRMatrixSetNumNonzeros(A);

   if (!hypre_ParCSRMatrixCommPkg(A)) { hypre_MatvecCommPkgCreate(A); }

   height = GetNumRows();
   width = GetNumCols();
}

void HypreParMatrix::Read_IJMatrix(MPI_Comm comm, const char *fname)
{
   Destroy();
   Init();

   HYPRE_IJMatrix A_ij;
   HYPRE_IJMatrixRead(fname, comm, 5555, &A_ij); // HYPRE_PARCSR = 5555

   HYPRE_ParCSRMatrix A_parcsr;
   HYPRE_IJMatrixGetObject(A_ij, (void**) &A_parcsr);

   A = (hypre_ParCSRMatrix*)A_parcsr;

   hypre_ParCSRMatrixSetNumNonzeros(A);

   if (!hypre_ParCSRMatrixCommPkg(A)) { hypre_MatvecCommPkgCreate(A); }

   height = GetNumRows();
   width = GetNumCols();
}

void HypreParMatrix::PrintCommPkg(std::ostream &os) const
{
   hypre_ParCSRCommPkg *comm_pkg = A->comm_pkg;
   MPI_Comm comm = A->comm;
   char c = '\0';
   const int tag = 46801;
   int myid, nproc;
   MPI_Comm_rank(comm, &myid);
   MPI_Comm_size(comm, &nproc);

   if (myid != 0)
   {
      MPI_Recv(&c, 1, MPI_CHAR, myid-1, tag, comm, MPI_STATUS_IGNORE);
   }
   else
   {
      os << "\nHypreParMatrix: hypre_ParCSRCommPkg:\n";
   }
   os << "Rank " << myid << ":\n"
      "   number of sends  = " << comm_pkg->num_sends <<
      " (" << sizeof(real_t)*comm_pkg->send_map_starts[comm_pkg->num_sends] <<
      " bytes)\n"
      "   number of recvs  = " << comm_pkg->num_recvs <<
      " (" << sizeof(real_t)*comm_pkg->recv_vec_starts[comm_pkg->num_recvs] <<
      " bytes)\n";
   if (myid != nproc-1)
   {
      os << std::flush;
      MPI_Send(&c, 1, MPI_CHAR, myid+1, tag, comm);
   }
   else
   {
      os << std::endl;
   }
   MPI_Barrier(comm);
}

void HypreParMatrix::PrintHash(std::ostream &os) const
{
   HashFunction hf;

   os << "global number of rows    : " << A->global_num_rows << '\n'
      << "global number of columns : " << A->global_num_cols << '\n'
      << "first row index : " << A->first_row_index << '\n'
      << " last row index : " << A->last_row_index << '\n'
      << "first col diag  : " << A->first_col_diag << '\n'
      << " last col diag  : " << A->last_col_diag << '\n'
      << "number of nonzeros : " << A->num_nonzeros << '\n';
   // diagonal, off-diagonal
   hypre_CSRMatrix *csr = A->diag;
   const char *csr_name = "diag";
   for (int m = 0; m < 2; m++)
   {
      auto csr_nnz = csr->i[csr->num_rows];
      os << csr_name << " num rows : " << csr->num_rows << '\n'
         << csr_name << " num cols : " << csr->num_cols << '\n'
         << csr_name << " num nnz  : " << csr->num_nonzeros << '\n'
         << csr_name << " i last   : " << csr_nnz
         << (csr_nnz == csr->num_nonzeros ?
             " [good]" : " [** BAD **]") << '\n';
      hf.AppendInts(csr->i, csr->num_rows + 1);
      os << csr_name << " i     hash : " << hf.GetHash() << '\n';
      os << csr_name << " j     hash : ";
      if (csr->j == nullptr)
      {
         os << "(null)\n";
      }
      else
      {
         hf.AppendInts(csr->j, csr_nnz);
         os << hf.GetHash() << '\n';
      }
#if MFEM_HYPRE_VERSION >= 21600
      os << csr_name << " big j hash : ";
      if (csr->big_j == nullptr)
      {
         os << "(null)\n";
      }
      else
      {
         hf.AppendInts(csr->big_j, csr_nnz);
         os << hf.GetHash() << '\n';
      }
#endif
      os << csr_name << " data  hash : ";
      if (csr->data == nullptr)
      {
         os << "(null)\n";
      }
      else
      {
         hf.AppendDoubles(csr->data, csr_nnz);
         os << hf.GetHash() << '\n';
      }

      csr = A->offd;
      csr_name = "offd";
   }

   hf.AppendInts(A->col_map_offd, A->offd->num_cols);
   os << "col map offd hash : " << hf.GetHash() << '\n';
}

inline void delete_hypre_ParCSRMatrixColMapOffd(hypre_ParCSRMatrix *A)
{
   HYPRE_BigInt  *A_col_map_offd = hypre_ParCSRMatrixColMapOffd(A);
   int size = hypre_CSRMatrixNumCols(hypre_ParCSRMatrixOffd(A));
   Memory<HYPRE_BigInt>(A_col_map_offd, size, true).Delete();
}

void HypreParMatrix::Destroy()
{
   if ( X != NULL ) { delete X; }
   if ( Y != NULL ) { delete Y; }
   auxX.Delete();
   auxY.Delete();

   if (A == NULL) { return; }

#ifdef HYPRE_USING_GPU
   if (ParCSROwner && (diagOwner < 0 || offdOwner < 0))
   {
      // Put the "host" or "hypre" pointers in {i,j,data} of A->{diag,offd}, so
      // that they can be destroyed by hypre when hypre_ParCSRMatrixDestroy(A)
      // is called below.

      // Check that if both diagOwner and offdOwner are negative then they have
      // the same value.
      MFEM_VERIFY(!(diagOwner < 0 && offdOwner < 0) || diagOwner == offdOwner,
                  "invalid state");

      MemoryClass mc = (diagOwner == -1 || offdOwner == -1) ?
                       Device::GetHostMemoryClass() : GetHypreMemoryClass();
      Write(mc, diagOwner < 0, offdOwner <0);
   }
#endif

   mem_diag.I.Delete();
   mem_diag.J.Delete();
   mem_diag.data.Delete();
   if (diagOwner >= 0)
   {
      hypre_CSRMatrixI(A->diag) = NULL;
      hypre_CSRMatrixJ(A->diag) = NULL;
      hypre_CSRMatrixData(A->diag) = NULL;
   }
   mem_offd.I.Delete();
   mem_offd.J.Delete();
   mem_offd.data.Delete();
   if (offdOwner >= 0)
   {
      hypre_CSRMatrixI(A->offd) = NULL;
      hypre_CSRMatrixJ(A->offd) = NULL;
      hypre_CSRMatrixData(A->offd) = NULL;
   }
   if (colMapOwner >= 0)
   {
      if (colMapOwner & 1)
      {
         delete_hypre_ParCSRMatrixColMapOffd(A);
      }
      hypre_ParCSRMatrixColMapOffd(A) = NULL;
   }

   if (ParCSROwner)
   {
      hypre_ParCSRMatrixDestroy(A);
   }
}

void HypreStealOwnership(HypreParMatrix &A_hyp, SparseMatrix &A_diag)
{
#ifndef HYPRE_BIGINT
   bool own_i = A_hyp.GetDiagMemoryI().OwnsHostPtr();
   bool own_j = A_hyp.GetDiagMemoryJ().OwnsHostPtr();
   MFEM_CONTRACT_VAR(own_j);
   MFEM_ASSERT(own_i == own_j, "Inconsistent ownership");
   if (!own_i)
   {
      std::swap(A_diag.GetMemoryI(), A_hyp.GetDiagMemoryI());
      std::swap(A_diag.GetMemoryJ(), A_hyp.GetDiagMemoryJ());
   }
#endif
   if (!A_hyp.GetDiagMemoryData().OwnsHostPtr())
   {
      std::swap(A_diag.GetMemoryData(), A_hyp.GetDiagMemoryData());
   }
   A_hyp.SetOwnerFlags(3, A_hyp.OwnsOffd(), A_hyp.OwnsColMap());
}

#if MFEM_HYPRE_VERSION >= 21800

void BlockInverseScale(const HypreParMatrix *A, HypreParMatrix *C,
                       const Vector *b, HypreParVector *d,
                       int blocksize, BlockInverseScaleJob job)
{
   if (job == BlockInverseScaleJob::MATRIX_ONLY ||
       job == BlockInverseScaleJob::MATRIX_AND_RHS)
   {
      hypre_ParCSRMatrix *C_hypre;
      hypre_ParcsrBdiagInvScal(*A, blocksize, &C_hypre);
      hypre_ParCSRMatrixDropSmallEntries(C_hypre, 1e-15, 1);
      C->WrapHypreParCSRMatrix(C_hypre);
   }

   if (job == BlockInverseScaleJob::RHS_ONLY ||
       job == BlockInverseScaleJob::MATRIX_AND_RHS)
   {
      HypreParVector b_Hypre(A->GetComm(),
                             A->GetGlobalNumRows(),
                             b->GetData(), A->GetRowStarts());
      hypre_ParVector *d_hypre;
      hypre_ParvecBdiagInvScal(b_Hypre, blocksize, &d_hypre, *A);

      d->WrapHypreParVector(d_hypre, true);
   }
}

#endif

#if MFEM_HYPRE_VERSION < 21400

HypreParMatrix *Add(real_t alpha, const HypreParMatrix &A,
                    real_t beta,  const HypreParMatrix &B)
{
   hypre_ParCSRMatrix *C_hypre =
      internal::hypre_ParCSRMatrixAdd(const_cast<HypreParMatrix &>(A),
                                      const_cast<HypreParMatrix &>(B));
   MFEM_VERIFY(C_hypre, "error in hypre_ParCSRMatrixAdd");

   if (!hypre_ParCSRMatrixCommPkg(C_hypre)) { hypre_MatvecCommPkgCreate(C_hypre); }
   HypreParMatrix *C = new HypreParMatrix(C_hypre);
   *C = 0.0;
   C->Add(alpha, A);
   C->Add(beta, B);

   return C;
}

HypreParMatrix * ParAdd(const HypreParMatrix *A, const HypreParMatrix *B)
{
   hypre_ParCSRMatrix * C = internal::hypre_ParCSRMatrixAdd(*A,*B);

   if (!hypre_ParCSRMatrixCommPkg(C)) { hypre_MatvecCommPkgCreate(C); }

   return new HypreParMatrix(C);
}

#else

HypreParMatrix *Add(real_t alpha, const HypreParMatrix &A,
                    real_t beta,  const HypreParMatrix &B)
{
   hypre_ParCSRMatrix *C;
#if MFEM_HYPRE_VERSION <= 22000
   hypre_ParcsrAdd(alpha, A, beta, B, &C);
#else
   hypre_ParCSRMatrixAdd(alpha, A, beta, B, &C);
#endif
   if (!hypre_ParCSRMatrixCommPkg(C)) { hypre_MatvecCommPkgCreate(C); }

   return new HypreParMatrix(C);
}

HypreParMatrix * ParAdd(const HypreParMatrix *A, const HypreParMatrix *B)
{
   hypre_ParCSRMatrix *C;
#if MFEM_HYPRE_VERSION <= 22000
   hypre_ParcsrAdd(1.0, *A, 1.0, *B, &C);
#else
   hypre_ParCSRMatrixAdd(1.0, *A, 1.0, *B, &C);
#endif
   if (!hypre_ParCSRMatrixCommPkg(C)) { hypre_MatvecCommPkgCreate(C); }

   return new HypreParMatrix(C);
}

#endif

HypreParMatrix * ParMult(const HypreParMatrix *A, const HypreParMatrix *B,
                         bool own_matrix)
{
   hypre_ParCSRMatrix * ab;
#ifdef HYPRE_USING_GPU
   ab = hypre_ParCSRMatMat(*A, *B);
#else
   ab = hypre_ParMatmul(*A,*B);
#endif
   hypre_ParCSRMatrixSetNumNonzeros(ab);

   if (!hypre_ParCSRMatrixCommPkg(ab)) { hypre_MatvecCommPkgCreate(ab); }
   HypreParMatrix *C = new HypreParMatrix(ab);
   if (own_matrix)
   {
      C->CopyRowStarts();
      C->CopyColStarts();
   }
   return C;
}

HypreParMatrix * RAP(const HypreParMatrix *A, const HypreParMatrix *P)
{
   hypre_ParCSRMatrix * rap;

#ifdef HYPRE_USING_GPU
   // FIXME: this way of computing Pt A P can completely eliminate zero rows
   //        from the sparsity pattern of the product which prevents
   //        EliminateZeroRows() from working correctly. This issue is observed
   //        in ex28p.
   // Quick fix: add a diagonal matrix with 0 diagonal.
   // Maybe use hypre_CSRMatrixCheckDiagFirst to see if we need the fix.
   {
      hypre_ParCSRMatrix *Q = hypre_ParCSRMatMat(*A,*P);
      const bool keepTranspose = false;
      rap = hypre_ParCSRTMatMatKT(*P,Q,keepTranspose);
      hypre_ParCSRMatrixDestroy(Q);

      // alternative:
      // hypre_ParCSRMatrixRAPKT
   }
#else
#if MFEM_HYPRE_VERSION <= 22200
   HYPRE_Int P_owns_its_col_starts =
      hypre_ParCSRMatrixOwnsColStarts((hypre_ParCSRMatrix*)(*P));
#endif

   hypre_BoomerAMGBuildCoarseOperator(*P,*A,*P,&rap);

#if MFEM_HYPRE_VERSION <= 22200
   /* Warning: hypre_BoomerAMGBuildCoarseOperator steals the col_starts
      from P (even if it does not own them)! */
   hypre_ParCSRMatrixSetRowStartsOwner(rap,0);
   hypre_ParCSRMatrixSetColStartsOwner(rap,0);
   if (P_owns_its_col_starts)
   {
      hypre_ParCSRMatrixSetColStartsOwner(*P, 1);
   }
#endif
#endif

   hypre_ParCSRMatrixSetNumNonzeros(rap);
   // hypre_MatvecCommPkgCreate(rap);

   return new HypreParMatrix(rap);
}

HypreParMatrix * RAP(const HypreParMatrix * Rt, const HypreParMatrix *A,
                     const HypreParMatrix *P)
{
   hypre_ParCSRMatrix * rap;

#ifdef HYPRE_USING_GPU
   {
      hypre_ParCSRMatrix *Q = hypre_ParCSRMatMat(*A,*P);
      rap = hypre_ParCSRTMatMat(*Rt,Q);
      hypre_ParCSRMatrixDestroy(Q);
   }
#else
#if MFEM_HYPRE_VERSION <= 22200
   HYPRE_Int P_owns_its_col_starts =
      hypre_ParCSRMatrixOwnsColStarts((hypre_ParCSRMatrix*)(*P));
   HYPRE_Int Rt_owns_its_col_starts =
      hypre_ParCSRMatrixOwnsColStarts((hypre_ParCSRMatrix*)(*Rt));
#endif

   hypre_BoomerAMGBuildCoarseOperator(*Rt,*A,*P,&rap);

#if MFEM_HYPRE_VERSION <= 22200
   /* Warning: hypre_BoomerAMGBuildCoarseOperator steals the col_starts
      from Rt and P (even if they do not own them)! */
   hypre_ParCSRMatrixSetRowStartsOwner(rap,0);
   hypre_ParCSRMatrixSetColStartsOwner(rap,0);
   if (P_owns_its_col_starts)
   {
      hypre_ParCSRMatrixSetColStartsOwner(*P, 1);
   }
   if (Rt_owns_its_col_starts)
   {
      hypre_ParCSRMatrixSetColStartsOwner(*Rt, 1);
   }
#endif
#endif

   hypre_ParCSRMatrixSetNumNonzeros(rap);
   // hypre_MatvecCommPkgCreate(rap);

   return new HypreParMatrix(rap);
}

// Helper function for HypreParMatrixFromBlocks. Note that scalability to
// extremely large processor counts is limited by the use of MPI_Allgather.
void GatherBlockOffsetData(MPI_Comm comm, const int rank, const int nprocs,
                           const int num_loc, const Array<int> &offsets,
                           std::vector<int> &all_num_loc, const int numBlocks,
                           std::vector<std::vector<HYPRE_BigInt>> &blockProcOffsets,
                           std::vector<HYPRE_BigInt> &procOffsets,
                           std::vector<std::vector<int>> &procBlockOffsets,
                           HYPRE_BigInt &firstLocal, HYPRE_BigInt &globalNum)
{
   std::vector<std::vector<int>> all_block_num_loc(numBlocks);

   MPI_Allgather(&num_loc, 1, MPI_INT, all_num_loc.data(), 1, MPI_INT, comm);

   for (int j = 0; j < numBlocks; ++j)
   {
      all_block_num_loc[j].resize(nprocs);
      blockProcOffsets[j].resize(nprocs);

      const int blockNumRows = offsets[j + 1] - offsets[j];
      MPI_Allgather(&blockNumRows, 1, MPI_INT, all_block_num_loc[j].data(), 1,
                    MPI_INT, comm);
      blockProcOffsets[j][0] = 0;
      for (int i = 0; i < nprocs - 1; ++i)
      {
         blockProcOffsets[j][i + 1] = blockProcOffsets[j][i]
                                      + all_block_num_loc[j][i];
      }
   }

   firstLocal = 0;
   globalNum = 0;
   procOffsets[0] = 0;
   for (int i = 0; i < nprocs; ++i)
   {
      globalNum += all_num_loc[i];
      MFEM_VERIFY(globalNum >= 0, "overflow in global size");
      if (i < rank)
      {
         firstLocal += all_num_loc[i];
      }

      if (i < nprocs - 1)
      {
         procOffsets[i + 1] = procOffsets[i] + all_num_loc[i];
      }

      procBlockOffsets[i].resize(numBlocks);
      procBlockOffsets[i][0] = 0;
      for (int j = 1; j < numBlocks; ++j)
      {
         procBlockOffsets[i][j] = procBlockOffsets[i][j - 1]
                                  + all_block_num_loc[j - 1][i];
      }
   }
}

<<<<<<< HEAD
HypreParMatrix *HypreParMatrixFromBlocks(Array2D<const HypreParMatrix*> &blocks,
                                         Array2D<double> *blockCoeff)
=======
HypreParMatrix * HypreParMatrixFromBlocks(Array2D<HypreParMatrix*> &blocks,
                                          Array2D<real_t> *blockCoeff)
>>>>>>> 558bb87b
{
   const int numBlockRows = blocks.NumRows();
   const int numBlockCols = blocks.NumCols();

   MFEM_VERIFY(numBlockRows > 0 &&
               numBlockCols > 0, "Invalid input to HypreParMatrixFromBlocks");

   if (blockCoeff != NULL)
   {
      MFEM_VERIFY(numBlockRows == blockCoeff->NumRows() &&
                  numBlockCols == blockCoeff->NumCols(),
                  "Invalid input to HypreParMatrixFromBlocks");
   }

   Array<int> rowOffsets(numBlockRows+1);
   Array<int> colOffsets(numBlockCols+1);

   int nonNullBlockRow0 = -1;
   for (int j=0; j<numBlockCols; ++j)
   {
      if (blocks(0,j) != NULL)
      {
         nonNullBlockRow0 = j;
         break;
      }
   }

   MFEM_VERIFY(nonNullBlockRow0 >= 0, "Null row of blocks");
   MPI_Comm comm = blocks(0,nonNullBlockRow0)->GetComm();

   // Set offsets based on the number of rows or columns in each block.
   rowOffsets = 0;
   colOffsets = 0;
   for (int i=0; i<numBlockRows; ++i)
   {
      for (int j=0; j<numBlockCols; ++j)
      {
         if (blocks(i,j) != NULL)
         {
            const int nrows = blocks(i,j)->NumRows();
            const int ncols = blocks(i,j)->NumCols();

            if (rowOffsets[i+1] == 0)
            {
               rowOffsets[i+1] = nrows;
            }
            else
            {
               MFEM_VERIFY(rowOffsets[i+1] == nrows,
                           "Inconsistent blocks in HypreParMatrixFromBlocks");
            }

            if (colOffsets[j+1] == 0)
            {
               colOffsets[j+1] = ncols;
            }
            else
            {
               MFEM_VERIFY(colOffsets[j+1] == ncols,
                           "Inconsistent blocks in HypreParMatrixFromBlocks");
            }
         }
      }
      rowOffsets[i+1] += rowOffsets[i];
   }

   for (int j=0; j<numBlockCols; ++j)
   {
      colOffsets[j+1] += colOffsets[j];
   }

   const int num_loc_rows = rowOffsets[numBlockRows];
   const int num_loc_cols = colOffsets[numBlockCols];

   int nprocs, rank;
   MPI_Comm_rank(comm, &rank);
   MPI_Comm_size(comm, &nprocs);

   std::vector<int> all_num_loc_rows(nprocs);
   std::vector<int> all_num_loc_cols(nprocs);
   std::vector<HYPRE_BigInt> procRowOffsets(nprocs);
   std::vector<HYPRE_BigInt> procColOffsets(nprocs);
   std::vector<std::vector<HYPRE_BigInt>> blockRowProcOffsets(numBlockRows);
   std::vector<std::vector<HYPRE_BigInt>> blockColProcOffsets(numBlockCols);
   std::vector<std::vector<int>> procBlockRowOffsets(nprocs);
   std::vector<std::vector<int>> procBlockColOffsets(nprocs);

   HYPRE_BigInt first_loc_row, glob_nrows, first_loc_col, glob_ncols;
   GatherBlockOffsetData(comm, rank, nprocs, num_loc_rows, rowOffsets,
                         all_num_loc_rows, numBlockRows, blockRowProcOffsets,
                         procRowOffsets, procBlockRowOffsets, first_loc_row,
                         glob_nrows);

   GatherBlockOffsetData(comm, rank, nprocs, num_loc_cols, colOffsets,
                         all_num_loc_cols, numBlockCols, blockColProcOffsets,
                         procColOffsets, procBlockColOffsets, first_loc_col,
                         glob_ncols);

   std::vector<int> opI(num_loc_rows + 1);
   std::vector<int> cnt(num_loc_rows);

   for (int i = 0; i < num_loc_rows; ++i)
   {
      opI[i] = 0;
      cnt[i] = 0;
   }

   opI[num_loc_rows] = 0;

   Array2D<hypre_CSRMatrix *> csr_blocks(numBlockRows, numBlockCols);

   // Loop over all blocks, to determine nnz for each row.
   for (int i = 0; i < numBlockRows; ++i)
   {
      for (int j = 0; j < numBlockCols; ++j)
      {
         if (blocks(i, j) == NULL)
         {
            csr_blocks(i, j) = NULL;
         }
         else
         {
            blocks(i, j)->HostRead();
            csr_blocks(i, j) = hypre_MergeDiagAndOffd(*blocks(i, j));
            blocks(i, j)->HypreRead();

            for (int k = 0; k < csr_blocks(i, j)->num_rows; ++k)
            {
               opI[rowOffsets[i] + k + 1] +=
                  csr_blocks(i, j)->i[k + 1] - csr_blocks(i, j)->i[k];
            }
         }
      }
   }

   // Now opI[i] is nnz for row i-1. Do a partial sum to get offsets.
   for (int i = 0; i < num_loc_rows; ++i)
   {
      opI[i + 1] += opI[i];
   }

   const int nnz = opI[num_loc_rows];

   std::vector<HYPRE_BigInt> opJ(nnz);
   std::vector<real_t> data(nnz);

   // Loop over all blocks, to set matrix data.
   for (int i = 0; i < numBlockRows; ++i)
   {
      for (int j = 0; j < numBlockCols; ++j)
      {
         if (csr_blocks(i, j) != NULL)
         {
            const int nrows = csr_blocks(i, j)->num_rows;
            const real_t cij = blockCoeff ? (*blockCoeff)(i, j) : 1.0;
#if MFEM_HYPRE_VERSION >= 21600
            const bool usingBigJ = (csr_blocks(i, j)->big_j != NULL);
#endif

            for (int k = 0; k < nrows; ++k)
            {
               const int rowg = rowOffsets[i] + k; // process-local row
               const int nnz_k = csr_blocks(i,j)->i[k+1]-csr_blocks(i,j)->i[k];
               const int osk = csr_blocks(i, j)->i[k];

               for (int l = 0; l < nnz_k; ++l)
               {
                  // Find the column process offset for the block.
#if MFEM_HYPRE_VERSION >= 21600
                  const HYPRE_Int bcol = usingBigJ ?
                                         csr_blocks(i, j)->big_j[osk + l] :
                                         csr_blocks(i, j)->j[osk + l];
#else
                  const HYPRE_Int bcol = csr_blocks(i, j)->j[osk + l];
#endif

                  // find the processor 'bcolproc' that holds column 'bcol':
                  const auto &offs = blockColProcOffsets[j];
                  const int bcolproc =
                     std::upper_bound(offs.begin() + 1, offs.end(), bcol)
                     - offs.begin() - 1;

                  opJ[opI[rowg] + cnt[rowg]] = procColOffsets[bcolproc] +
                                               procBlockColOffsets[bcolproc][j]
                                               + bcol
                                               - blockColProcOffsets[j][bcolproc];
                  data[opI[rowg] + cnt[rowg]] = cij * csr_blocks(i, j)->data[osk + l];
                  cnt[rowg]++;
               }
            }
         }
      }
   }

   for (int i = 0; i < numBlockRows; ++i)
   {
      for (int j = 0; j < numBlockCols; ++j)
      {
         if (csr_blocks(i, j) != NULL)
         {
            hypre_CSRMatrixDestroy(csr_blocks(i, j));
         }
      }
   }

   MFEM_VERIFY(HYPRE_AssumedPartitionCheck(),
               "only 'assumed partition' mode is supported");

   std::vector<HYPRE_BigInt> rowStarts2(2);
   rowStarts2[0] = first_loc_row;
   rowStarts2[1] = first_loc_row + all_num_loc_rows[rank];

   int square = std::equal(all_num_loc_rows.begin(), all_num_loc_rows.end(),
                           all_num_loc_cols.begin());
   if (square)
   {
      return new HypreParMatrix(comm, num_loc_rows, glob_nrows, glob_ncols,
                                opI.data(), opJ.data(),
                                data.data(),
                                rowStarts2.data(),
                                rowStarts2.data());
   }
   else
   {
      std::vector<HYPRE_BigInt> colStarts2(2);
      colStarts2[0] = first_loc_col;
      colStarts2[1] = first_loc_col + all_num_loc_cols[rank];

      return new HypreParMatrix(comm, num_loc_rows, glob_nrows, glob_ncols,
                                opI.data(), opJ.data(),
                                data.data(),
                                rowStarts2.data(),
                                colStarts2.data());
   }
}

HypreParMatrix * HypreParMatrixFromBlocks(Array2D<HypreParMatrix*> &blocks,
                                          Array2D<double> *blockCoeff)
{
   Array2D<const HypreParMatrix*> constBlocks(blocks.NumRows(), blocks.NumCols());
   for (int i = 0; i < blocks.NumRows(); ++i)
   {
      for (int j = 0; j < blocks.NumCols(); ++j)
      {
         constBlocks(i, j) = blocks(i, j);
      }
   }
   return HypreParMatrixFromBlocks(constBlocks, blockCoeff);
}

void EliminateBC(const HypreParMatrix &A, const HypreParMatrix &Ae,
                 const Array<int> &ess_dof_list,
                 const Vector &X, Vector &B)
{
   A.EliminateBC(Ae, ess_dof_list, X, B);
}

// Taubin or "lambda-mu" scheme, which alternates between positive and
// negative step sizes to approximate low-pass filter effect.

int ParCSRRelax_Taubin(hypre_ParCSRMatrix *A, // matrix to relax with
                       hypre_ParVector *f,    // right-hand side
                       real_t lambda,
                       real_t mu,
                       int N,
                       real_t max_eig,
                       hypre_ParVector *u,    // initial/updated approximation
                       hypre_ParVector *r     // another temp vector
                      )
{
   hypre_CSRMatrix *A_diag = hypre_ParCSRMatrixDiag(A);
   HYPRE_Int num_rows = hypre_CSRMatrixNumRows(A_diag);

   real_t *u_data = hypre_VectorData(hypre_ParVectorLocalVector(u));
   real_t *r_data = hypre_VectorData(hypre_ParVectorLocalVector(r));

   for (int i = 0; i < N; i++)
   {
      // get residual: r = f - A*u
      hypre_ParVectorCopy(f, r);
      hypre_ParCSRMatrixMatvec(-1.0, A, u, 1.0, r);

      real_t coef;
      (0 == (i % 2)) ? coef = lambda : coef = mu;

      for (HYPRE_Int j = 0; j < num_rows; j++)
      {
         u_data[j] += coef*r_data[j] / max_eig;
      }
   }

   return 0;
}

// FIR scheme, which uses Chebyshev polynomials and a window function
// to approximate a low-pass step filter.

int ParCSRRelax_FIR(hypre_ParCSRMatrix *A, // matrix to relax with
                    hypre_ParVector *f,    // right-hand side
                    real_t max_eig,
                    int poly_order,
                    real_t* fir_coeffs,
                    hypre_ParVector *u,    // initial/updated approximation
                    hypre_ParVector *x0,   // temporaries
                    hypre_ParVector *x1,
                    hypre_ParVector *x2,
                    hypre_ParVector *x3)

{
   hypre_CSRMatrix *A_diag = hypre_ParCSRMatrixDiag(A);
   HYPRE_Int num_rows = hypre_CSRMatrixNumRows(A_diag);

   real_t *u_data = hypre_VectorData(hypre_ParVectorLocalVector(u));

   real_t *x0_data = hypre_VectorData(hypre_ParVectorLocalVector(x0));
   real_t *x1_data = hypre_VectorData(hypre_ParVectorLocalVector(x1));
   real_t *x2_data = hypre_VectorData(hypre_ParVectorLocalVector(x2));
   real_t *x3_data = hypre_VectorData(hypre_ParVectorLocalVector(x3));

   hypre_ParVectorCopy(u, x0);

   // x1 = f -A*x0/max_eig
   hypre_ParVectorCopy(f, x1);
   hypre_ParCSRMatrixMatvec(-1.0, A, x0, 1.0, x1);

   for (HYPRE_Int i = 0; i < num_rows; i++)
   {
      x1_data[i] /= -max_eig;
   }

   // x1 = x0 -x1
   for (HYPRE_Int i = 0; i < num_rows; i++)
   {
      x1_data[i] = x0_data[i] -x1_data[i];
   }

   // x3 = f0*x0 +f1*x1
   for (HYPRE_Int i = 0; i < num_rows; i++)
   {
      x3_data[i] = fir_coeffs[0]*x0_data[i] +fir_coeffs[1]*x1_data[i];
   }

   for (int n = 2; n <= poly_order; n++)
   {
      // x2 = f - A*x1/max_eig
      hypre_ParVectorCopy(f, x2);
      hypre_ParCSRMatrixMatvec(-1.0, A, x1, 1.0, x2);

      for (HYPRE_Int i = 0; i < num_rows; i++)
      {
         x2_data[i] /= -max_eig;
      }

      // x2 = (x1-x0) +(x1-2*x2)
      // x3 = x3 +f[n]*x2
      // x0 = x1
      // x1 = x2

      for (HYPRE_Int i = 0; i < num_rows; i++)
      {
         x2_data[i] = (x1_data[i]-x0_data[i]) +(x1_data[i]-2*x2_data[i]);
         x3_data[i] += fir_coeffs[n]*x2_data[i];
         x0_data[i] = x1_data[i];
         x1_data[i] = x2_data[i];
      }
   }

   for (HYPRE_Int i = 0; i < num_rows; i++)
   {
      u_data[i] = x3_data[i];
   }

   return 0;
}

HypreSmoother::HypreSmoother() : Solver()
{
   type = default_type;
   relax_times = 1;
   relax_weight = 1.0;
   omega = 1.0;
   poly_order = 2;
   poly_fraction = .3;
   lambda = 0.5;
   mu = -0.5;
   taubin_iter = 40;

   l1_norms = NULL;
   pos_l1_norms = false;
   eig_est_cg_iter = 10;
   B = X = V = Z = NULL;
   auxB.Reset(); auxX.Reset();
   X0 = X1 = NULL;
   fir_coeffs = NULL;
   A_is_symmetric = false;
}

HypreSmoother::HypreSmoother(const HypreParMatrix &A_, int type_,
                             int relax_times_, real_t relax_weight_,
                             real_t omega_, int poly_order_,
                             real_t poly_fraction_, int eig_est_cg_iter_)
{
   type = type_;
   relax_times = relax_times_;
   relax_weight = relax_weight_;
   omega = omega_;
   poly_order = poly_order_;
   poly_fraction = poly_fraction_;
   eig_est_cg_iter = eig_est_cg_iter_;

   l1_norms = NULL;
   pos_l1_norms = false;
   B = X = V = Z = NULL;
   auxB.Reset(); auxX.Reset();
   X0 = X1 = NULL;
   fir_coeffs = NULL;
   A_is_symmetric = false;

   SetOperator(A_);
}

void HypreSmoother::SetType(HypreSmoother::Type type_, int relax_times_)
{
   type = static_cast<int>(type_);
   relax_times = relax_times_;
}

void HypreSmoother::SetSOROptions(real_t relax_weight_, real_t omega_)
{
   relax_weight = relax_weight_;
   omega = omega_;
}

void HypreSmoother::SetPolyOptions(int poly_order_, real_t poly_fraction_,
                                   int eig_est_cg_iter_)
{
   poly_order = poly_order_;
   poly_fraction = poly_fraction_;
   eig_est_cg_iter = eig_est_cg_iter_;
}

void HypreSmoother::SetTaubinOptions(real_t lambda_, real_t mu_,
                                     int taubin_iter_)
{
   lambda = lambda_;
   mu = mu_;
   taubin_iter = taubin_iter_;
}

void HypreSmoother::SetWindowByName(const char* name)
{
   real_t a = -1, b, c;
   if (!strcmp(name,"Rectangular")) { a = 1.0,  b = 0.0,  c = 0.0; }
   if (!strcmp(name,"Hanning")) { a = 0.5,  b = 0.5,  c = 0.0; }
   if (!strcmp(name,"Hamming")) { a = 0.54, b = 0.46, c = 0.0; }
   if (!strcmp(name,"Blackman")) { a = 0.42, b = 0.50, c = 0.08; }
   if (a < 0)
   {
      mfem_error("HypreSmoother::SetWindowByName : name not recognized!");
   }

   SetWindowParameters(a, b, c);
}

void HypreSmoother::SetWindowParameters(real_t a, real_t b, real_t c)
{
   window_params[0] = a;
   window_params[1] = b;
   window_params[2] = c;
}

void HypreSmoother::SetOperator(const Operator &op)
{
   A = const_cast<HypreParMatrix *>(dynamic_cast<const HypreParMatrix *>(&op));
   if (A == NULL)
   {
      mfem_error("HypreSmoother::SetOperator : not HypreParMatrix!");
   }

   height = A->Height();
   width = A->Width();

   auxX.Delete(); auxB.Delete();
   if (B) { delete B; }
   if (X) { delete X; }
   if (V) { delete V; }
   if (Z) { delete Z; }
   if (l1_norms)
   {
      mfem_hypre_TFree(l1_norms);
   }
   delete X0;
   delete X1;

   X1 = X0 = Z = V = B = X = NULL;
   auxB.Reset(); auxX.Reset();

   if (type >= 1 && type <= 4)
   {
      hypre_ParCSRComputeL1Norms(*A, type, NULL, &l1_norms);
      // The above call will set the hypre_error_flag when it encounters zero
      // rows in A.
   }
   else if (type == 5)
   {
      l1_norms = mfem_hypre_CTAlloc(real_t, height);
      Vector ones(height), diag(l1_norms, height);
      ones = 1.0;
      A->Mult(ones, diag);
   }
   else
   {
      l1_norms = NULL;
   }
   if (l1_norms && pos_l1_norms)
   {
#if defined(HYPRE_USING_GPU)
      real_t *d_l1_norms = l1_norms;  // avoid *this capture
      MFEM_GPU_FORALL(i, height,
      {
         d_l1_norms[i] = std::abs(d_l1_norms[i]);
      });
#else
      for (int i = 0; i < height; i++)
      {
         l1_norms[i] = std::abs(l1_norms[i]);
      }
#endif
   }

   if (type == 16)
   {
      poly_scale = 1;
      if (eig_est_cg_iter > 0)
      {
         hypre_ParCSRMaxEigEstimateCG(*A, poly_scale, eig_est_cg_iter,
                                      &max_eig_est, &min_eig_est);
      }
      else
      {
#if MFEM_HYPRE_VERSION <= 22200
         min_eig_est = 0;
         hypre_ParCSRMaxEigEstimate(*A, poly_scale, &max_eig_est);
#else
         hypre_ParCSRMaxEigEstimate(*A, poly_scale, &max_eig_est, &min_eig_est);
#endif
      }
      Z = new HypreParVector(*A);
   }
   else if (type == 1001 || type == 1002)
   {
      poly_scale = 0;
      if (eig_est_cg_iter > 0)
      {
         hypre_ParCSRMaxEigEstimateCG(*A, poly_scale, eig_est_cg_iter,
                                      &max_eig_est, &min_eig_est);
      }
      else
      {
#if MFEM_HYPRE_VERSION <= 22200
         min_eig_est = 0;
         hypre_ParCSRMaxEigEstimate(*A, poly_scale, &max_eig_est);
#else
         hypre_ParCSRMaxEigEstimate(*A, poly_scale, &max_eig_est, &min_eig_est);
#endif
      }

      // The Taubin and FIR polynomials are defined on [0, 2]
      max_eig_est /= 2;

      // Compute window function, Chebyshev coefficients, and allocate temps.
      if (type == 1002)
      {
         // Temporaries for Chebyshev recursive evaluation
         Z = new HypreParVector(*A);
         X0 = new HypreParVector(*A);
         X1 = new HypreParVector(*A);

         SetFIRCoefficients(max_eig_est);
      }
   }
}

void HypreSmoother::SetFIRCoefficients(real_t max_eig)
{
   if (fir_coeffs)
   {
      delete [] fir_coeffs;
   }

   fir_coeffs = new real_t[poly_order+1];

   real_t* window_coeffs = new real_t[poly_order+1];
   real_t* cheby_coeffs = new real_t[poly_order+1];

   real_t a = window_params[0];
   real_t b = window_params[1];
   real_t c = window_params[2];
   for (int i = 0; i <= poly_order; i++)
   {
      real_t t = (i*M_PI)/(poly_order+1);
      window_coeffs[i] = a + b*cos(t) +c*cos(2*t);
   }

   real_t k_pb = poly_fraction*max_eig;
   real_t theta_pb = acos(1.0 -0.5*k_pb);
   real_t sigma = 0.0;
   cheby_coeffs[0] = (theta_pb +sigma)/M_PI;
   for (int i = 1; i <= poly_order; i++)
   {
      real_t t = i*(theta_pb+sigma);
      cheby_coeffs[i] = 2.0*sin(t)/(i*M_PI);
   }

   for (int i = 0; i <= poly_order; i++)
   {
      fir_coeffs[i] = window_coeffs[i]*cheby_coeffs[i];
   }

   delete[] window_coeffs;
   delete[] cheby_coeffs;
}

void HypreSmoother::Mult(const HypreParVector &b, HypreParVector &x) const
{
   if (A == NULL)
   {
      mfem_error("HypreSmoother::Mult (...) : HypreParMatrix A is missing");
      return;
   }

   // TODO: figure out where each function needs A, b, and x ...

   b.HypreRead();
   if (!iterative_mode)
   {
      x.HypreWrite();
      if (type == 0 && relax_times == 1)
      {
         // Note: hypre_ParCSRDiagScale() is not exposed in older versions
         HYPRE_ParCSRDiagScale(NULL, *A, b, x);
         if (relax_weight != 1.0)
         {
            hypre_ParVectorScale(relax_weight, x);
         }
         return;
      }
      hypre_ParVectorSetConstantValues(x, 0.0);
   }
   else
   {
      x.HypreReadWrite();
   }

   if (V == NULL)
   {
      V = new HypreParVector(*A);
   }

   if (type == 1001)
   {
      for (int sweep = 0; sweep < relax_times; sweep++)
      {
         ParCSRRelax_Taubin(*A, b, lambda, mu, taubin_iter,
                            max_eig_est,
                            x, *V);
      }
   }
   else if (type == 1002)
   {
      for (int sweep = 0; sweep < relax_times; sweep++)
      {
         ParCSRRelax_FIR(*A, b,
                         max_eig_est,
                         poly_order,
                         fir_coeffs,
                         x,
                         *X0, *X1, *V, *Z);
      }
   }
   else
   {
      int hypre_type = type;
      // hypre doesn't have lumped Jacobi, so treat the action as l1-Jacobi
      if (type == 5) { hypre_type = 1; }

      if (Z == NULL)
      {
         hypre_ParCSRRelax(*A, b, hypre_type,
                           relax_times, l1_norms, relax_weight, omega,
                           max_eig_est, min_eig_est, poly_order, poly_fraction,
                           x, *V, NULL);
      }
      else
      {
         hypre_ParCSRRelax(*A, b, hypre_type,
                           relax_times, l1_norms, relax_weight, omega,
                           max_eig_est, min_eig_est, poly_order, poly_fraction,
                           x, *V, *Z);
      }
   }
}

void HypreSmoother::Mult(const Vector &b, Vector &x) const
{
   MFEM_ASSERT(b.Size() == NumCols(), "");
   MFEM_ASSERT(x.Size() == NumRows(), "");

   if (A == NULL)
   {
      mfem_error("HypreSmoother::Mult (...) : HypreParMatrix A is missing");
      return;
   }

   if (B == NULL)
   {
      B = new HypreParVector(A->GetComm(),
                             A -> GetGlobalNumRows(),
                             nullptr,
                             A -> GetRowStarts());
      X = new HypreParVector(A->GetComm(),
                             A -> GetGlobalNumCols(),
                             nullptr,
                             A -> GetColStarts());
   }

   const bool bshallow = CanShallowCopy(b.GetMemory(), GetHypreMemoryClass());
   const bool xshallow = CanShallowCopy(x.GetMemory(), GetHypreMemoryClass());

   if (bshallow)
   {
      B->WrapMemoryRead(b.GetMemory());
   }
   else
   {
      if (auxB.Empty()) { auxB.New(NumCols(), GetHypreMemoryType()); }
      auxB.CopyFrom(b.GetMemory(), auxB.Capacity());  // Deep copy
      B->WrapMemoryRead(auxB);
   }

   if (xshallow)
   {
      if (iterative_mode) { X->WrapMemoryReadWrite(x.GetMemory()); }
      else { X->WrapMemoryWrite(x.GetMemory()); }
   }
   else
   {
      if (auxX.Empty()) { auxX.New(NumRows(), GetHypreMemoryType()); }
      if (iterative_mode)
      {
         auxX.CopyFrom(x.GetMemory(), x.Size());  // Deep copy
         X->WrapMemoryReadWrite(auxX);
      }
      else
      {
         X->WrapMemoryWrite(auxX);
      }
   }

   Mult(*B, *X);

   if (!xshallow) { x = *X; }  // Deep copy
}

void HypreSmoother::MultTranspose(const Vector &b, Vector &x) const
{
   if (A_is_symmetric || type == 0 || type == 1 || type == 5)
   {
      Mult(b, x);
      return;
   }
   mfem_error("HypreSmoother::MultTranspose (...) : undefined!\n");
}

HypreSmoother::~HypreSmoother()
{
   auxX.Delete(); auxB.Delete();
   if (B) { delete B; }
   if (X) { delete X; }
   if (V) { delete V; }
   if (Z) { delete Z; }
   if (l1_norms)
   {
      mfem_hypre_TFree(l1_norms);
   }
   if (fir_coeffs)
   {
      delete [] fir_coeffs;
   }
   if (X0) { delete X0; }
   if (X1) { delete X1; }
}


HypreSolver::HypreSolver()
{
   A = NULL;
   setup_called = 0;
   B = X = NULL;
   auxB.Reset();
   auxX.Reset();
   error_mode = ABORT_HYPRE_ERRORS;
}

HypreSolver::HypreSolver(const HypreParMatrix *A_)
   : Solver(A_->Height(), A_->Width())
{
   A = A_;
   setup_called = 0;
   B = X = NULL;
   auxB.Reset();
   auxX.Reset();
   error_mode = ABORT_HYPRE_ERRORS;
}

bool HypreSolver::WrapVectors(const Vector &b, Vector &x) const
{
   MFEM_ASSERT(b.Size() == NumCols(), "");
   MFEM_ASSERT(x.Size() == NumRows(), "");

   MFEM_VERIFY(A != NULL, "HypreParMatrix A is missing");

   if (B == NULL)
   {
      B = new HypreParVector(A->GetComm(), A->GetGlobalNumRows(),
                             nullptr, A->GetRowStarts());
      X = new HypreParVector(A->GetComm(), A->GetGlobalNumCols(),
                             nullptr, A->GetColStarts());
   }

   const bool bshallow = CanShallowCopy(b.GetMemory(), GetHypreMemoryClass());
   const bool xshallow = CanShallowCopy(x.GetMemory(), GetHypreMemoryClass());

   if (bshallow)
   {
      B->WrapMemoryRead(b.GetMemory());
   }
   else
   {
      if (auxB.Empty()) { auxB.New(NumCols(), GetHypreMemoryType()); }
      auxB.CopyFrom(b.GetMemory(), auxB.Capacity());  // Deep copy
      B->WrapMemoryRead(auxB);
   }

   if (xshallow)
   {
      if (iterative_mode) { X->WrapMemoryReadWrite(x.GetMemory()); }
      else { X->WrapMemoryWrite(x.GetMemory()); }
   }
   else
   {
      if (auxX.Empty()) { auxX.New(NumRows(), GetHypreMemoryType()); }
      if (iterative_mode)
      {
         auxX.CopyFrom(x.GetMemory(), x.Size());  // Deep copy
         X->WrapMemoryReadWrite(auxX);
      }
      else
      {
         X->WrapMemoryWrite(auxX);
      }
   }

   return xshallow;
}

void HypreSolver::Setup(const HypreParVector &b, HypreParVector &x) const
{
   if (setup_called) { return; }

   MFEM_VERIFY(A != NULL, "HypreParMatrix A is missing");

   HYPRE_Int err_flag = SetupFcn()(*this, *A, b, x);
   if (error_mode == WARN_HYPRE_ERRORS)
   {
      if (err_flag)
      { MFEM_WARNING("Error during setup! Error code: " << err_flag); }
   }
   else if (error_mode == ABORT_HYPRE_ERRORS)
   {
      MFEM_VERIFY(!err_flag, "Error during setup! Error code: " << err_flag);
   }
   hypre_error_flag = 0;
   setup_called = 1;
}

void HypreSolver::Setup(const Vector &b, Vector &x) const
{
   const bool x_shallow = WrapVectors(b, x);
   Setup(*B, *X);
   if (!x_shallow) { x = *X; }  // Deep copy if shallow copy is impossible
}

void HypreSolver::Mult(const HypreParVector &b, HypreParVector &x) const
{
   HYPRE_Int err_flag;
   if (A == NULL)
   {
      mfem_error("HypreSolver::Mult (...) : HypreParMatrix A is missing");
      return;
   }

   if (!iterative_mode)
   {
      x.HypreWrite();
      hypre_ParVectorSetConstantValues(x, 0.0);
   }

   b.HypreRead();
   x.HypreReadWrite();

   Setup(b, x);

   err_flag = SolveFcn()(*this, *A, b, x);
   if (error_mode == WARN_HYPRE_ERRORS)
   {
      if (err_flag)
      { MFEM_WARNING("Error during solve! Error code: " << err_flag); }
   }
   else if (error_mode == ABORT_HYPRE_ERRORS)
   {
      MFEM_VERIFY(!err_flag, "Error during solve! Error code: " << err_flag);
   }
   hypre_error_flag = 0;
}

void HypreSolver::Mult(const Vector &b, Vector &x) const
{
   const bool x_shallow = WrapVectors(b, x);
   Mult(*B, *X);
   if (!x_shallow) { x = *X; }  // Deep copy if shallow copy is impossible
}

HypreSolver::~HypreSolver()
{
   if (B) { delete B; }
   if (X) { delete X; }
   auxB.Delete();
   auxX.Delete();
}


HyprePCG::HyprePCG(MPI_Comm comm) : precond(NULL)
{
   iterative_mode = true;

   HYPRE_ParCSRPCGCreate(comm, &pcg_solver);
}

HyprePCG::HyprePCG(const HypreParMatrix &A_) : HypreSolver(&A_), precond(NULL)
{
   MPI_Comm comm;

   iterative_mode = true;

   HYPRE_ParCSRMatrixGetComm(*A, &comm);

   HYPRE_ParCSRPCGCreate(comm, &pcg_solver);
}

void HyprePCG::SetOperator(const Operator &op)
{
   const HypreParMatrix *new_A = dynamic_cast<const HypreParMatrix *>(&op);
   MFEM_VERIFY(new_A, "new Operator must be a HypreParMatrix!");

   // update base classes: Operator, Solver, HypreSolver
   height = new_A->Height();
   width  = new_A->Width();
   A = const_cast<HypreParMatrix *>(new_A);
   if (precond)
   {
      precond->SetOperator(*A);
      this->SetPreconditioner(*precond);
   }
   setup_called = 0;
   delete X;
   delete B;
   B = X = NULL;
   auxB.Delete(); auxB.Reset();
   auxX.Delete(); auxX.Reset();
}

void HyprePCG::SetTol(real_t tol)
{
   HYPRE_PCGSetTol(pcg_solver, tol);
}

void HyprePCG::SetAbsTol(real_t atol)
{
   HYPRE_PCGSetAbsoluteTol(pcg_solver, atol);
}

void HyprePCG::SetMaxIter(int max_iter)
{
   HYPRE_PCGSetMaxIter(pcg_solver, max_iter);
}

void HyprePCG::SetLogging(int logging)
{
   HYPRE_PCGSetLogging(pcg_solver, logging);
}

void HyprePCG::SetPrintLevel(int print_lvl)
{
   HYPRE_ParCSRPCGSetPrintLevel(pcg_solver, print_lvl);
}

void HyprePCG::SetPreconditioner(HypreSolver &precond_)
{
   precond = &precond_;

   HYPRE_ParCSRPCGSetPrecond(pcg_solver,
                             precond_.SolveFcn(),
                             precond_.SetupFcn(),
                             precond_);
}

void HyprePCG::SetResidualConvergenceOptions(int res_frequency, real_t rtol)
{
   HYPRE_PCGSetTwoNorm(pcg_solver, 1);
   if (res_frequency > 0)
   {
      HYPRE_PCGSetRecomputeResidualP(pcg_solver, res_frequency);
   }
   if (rtol > 0.0)
   {
      HYPRE_PCGSetResidualTol(pcg_solver, rtol);
   }
}

void HyprePCG::Mult(const HypreParVector &b, HypreParVector &x) const
{
   int myid;
   HYPRE_Int time_index = 0;
   HYPRE_Int num_iterations;
   real_t final_res_norm;
   MPI_Comm comm;
   HYPRE_Int print_level;

   HYPRE_PCGGetPrintLevel(pcg_solver, &print_level);
   HYPRE_ParCSRPCGSetPrintLevel(pcg_solver, print_level%3);

   HYPRE_ParCSRMatrixGetComm(*A, &comm);

   if (!iterative_mode)
   {
      x.HypreWrite();
      hypre_ParVectorSetConstantValues(x, 0.0);
   }

   b.HypreRead();
   x.HypreReadWrite();

   if (!setup_called)
   {
      if (print_level > 0 && print_level < 3)
      {
         time_index = hypre_InitializeTiming("PCG Setup");
         hypre_BeginTiming(time_index);
      }

      HYPRE_ParCSRPCGSetup(pcg_solver, *A, b, x);
      setup_called = 1;

      if (print_level > 0 && print_level < 3)
      {
         hypre_EndTiming(time_index);
         hypre_PrintTiming("Setup phase times", comm);
         hypre_FinalizeTiming(time_index);
         hypre_ClearTiming();
      }
   }

   if (print_level > 0 && print_level < 3)
   {
      time_index = hypre_InitializeTiming("PCG Solve");
      hypre_BeginTiming(time_index);
   }

   HYPRE_ParCSRPCGSolve(pcg_solver, *A, b, x);

   if (print_level > 0)
   {
      if (print_level < 3)
      {
         hypre_EndTiming(time_index);
         hypre_PrintTiming("Solve phase times", comm);
         hypre_FinalizeTiming(time_index);
         hypre_ClearTiming();
      }

      HYPRE_ParCSRPCGGetNumIterations(pcg_solver, &num_iterations);
      HYPRE_ParCSRPCGGetFinalRelativeResidualNorm(pcg_solver,
                                                  &final_res_norm);

      MPI_Comm_rank(comm, &myid);

      if (myid == 0)
      {
         mfem::out << "PCG Iterations = " << num_iterations << endl
                   << "Final PCG Relative Residual Norm = " << final_res_norm
                   << endl;
      }
   }
   HYPRE_ParCSRPCGSetPrintLevel(pcg_solver, print_level);
}

HyprePCG::~HyprePCG()
{
   HYPRE_ParCSRPCGDestroy(pcg_solver);
}


HypreGMRES::HypreGMRES(MPI_Comm comm) : precond(NULL)
{
   iterative_mode = true;

   HYPRE_ParCSRGMRESCreate(comm, &gmres_solver);
   SetDefaultOptions();
}

HypreGMRES::HypreGMRES(const HypreParMatrix &A_)
   : HypreSolver(&A_), precond(NULL)
{
   MPI_Comm comm;

   iterative_mode = true;

   HYPRE_ParCSRMatrixGetComm(*A, &comm);

   HYPRE_ParCSRGMRESCreate(comm, &gmres_solver);
   SetDefaultOptions();
}

void HypreGMRES::SetDefaultOptions()
{
   int k_dim    = 50;
   int max_iter = 100;
   real_t tol   = 1e-6;

   HYPRE_ParCSRGMRESSetKDim(gmres_solver, k_dim);
   HYPRE_ParCSRGMRESSetMaxIter(gmres_solver, max_iter);
   HYPRE_ParCSRGMRESSetTol(gmres_solver, tol);
}

void HypreGMRES::SetOperator(const Operator &op)
{
   const HypreParMatrix *new_A = dynamic_cast<const HypreParMatrix *>(&op);
   MFEM_VERIFY(new_A, "new Operator must be a HypreParMatrix!");

   // update base classes: Operator, Solver, HypreSolver
   height = new_A->Height();
   width  = new_A->Width();
   A = const_cast<HypreParMatrix *>(new_A);
   if (precond)
   {
      precond->SetOperator(*A);
      this->SetPreconditioner(*precond);
   }
   setup_called = 0;
   delete X;
   delete B;
   B = X = NULL;
   auxB.Delete(); auxB.Reset();
   auxX.Delete(); auxX.Reset();
}

void HypreGMRES::SetTol(real_t tol)
{
   HYPRE_GMRESSetTol(gmres_solver, tol);
}

void HypreGMRES::SetAbsTol(real_t tol)
{
   HYPRE_GMRESSetAbsoluteTol(gmres_solver, tol);
}

void HypreGMRES::SetMaxIter(int max_iter)
{
   HYPRE_GMRESSetMaxIter(gmres_solver, max_iter);
}

void HypreGMRES::SetKDim(int k_dim)
{
   HYPRE_GMRESSetKDim(gmres_solver, k_dim);
}

void HypreGMRES::SetLogging(int logging)
{
   HYPRE_GMRESSetLogging(gmres_solver, logging);
}

void HypreGMRES::SetPrintLevel(int print_lvl)
{
   HYPRE_GMRESSetPrintLevel(gmres_solver, print_lvl);
}

void HypreGMRES::SetPreconditioner(HypreSolver &precond_)
{
   precond = &precond_;

   HYPRE_ParCSRGMRESSetPrecond(gmres_solver,
                               precond_.SolveFcn(),
                               precond_.SetupFcn(),
                               precond_);
}

void HypreGMRES::Mult(const HypreParVector &b, HypreParVector &x) const
{
   int myid;
   HYPRE_Int time_index = 0;
   HYPRE_Int num_iterations;
   real_t final_res_norm;
   MPI_Comm comm;
   HYPRE_Int print_level;

   HYPRE_GMRESGetPrintLevel(gmres_solver, &print_level);

   HYPRE_ParCSRMatrixGetComm(*A, &comm);

   if (!iterative_mode)
   {
      x.HypreWrite();
      hypre_ParVectorSetConstantValues(x, 0.0);
   }

   b.HypreRead();
   x.HypreReadWrite();

   if (!setup_called)
   {
      if (print_level > 0)
      {
         time_index = hypre_InitializeTiming("GMRES Setup");
         hypre_BeginTiming(time_index);
      }

      HYPRE_ParCSRGMRESSetup(gmres_solver, *A, b, x);
      setup_called = 1;

      if (print_level > 0)
      {
         hypre_EndTiming(time_index);
         hypre_PrintTiming("Setup phase times", comm);
         hypre_FinalizeTiming(time_index);
         hypre_ClearTiming();
      }
   }

   if (print_level > 0)
   {
      time_index = hypre_InitializeTiming("GMRES Solve");
      hypre_BeginTiming(time_index);
   }

   HYPRE_ParCSRGMRESSolve(gmres_solver, *A, b, x);

   if (print_level > 0)
   {
      hypre_EndTiming(time_index);
      hypre_PrintTiming("Solve phase times", comm);
      hypre_FinalizeTiming(time_index);
      hypre_ClearTiming();

      HYPRE_ParCSRGMRESGetNumIterations(gmres_solver, &num_iterations);
      HYPRE_ParCSRGMRESGetFinalRelativeResidualNorm(gmres_solver,
                                                    &final_res_norm);

      MPI_Comm_rank(comm, &myid);

      if (myid == 0)
      {
         mfem::out << "GMRES Iterations = " << num_iterations << endl
                   << "Final GMRES Relative Residual Norm = " << final_res_norm
                   << endl;
      }
   }
}

HypreGMRES::~HypreGMRES()
{
   HYPRE_ParCSRGMRESDestroy(gmres_solver);
}


HypreFGMRES::HypreFGMRES(MPI_Comm comm) : precond(NULL)
{
   iterative_mode = true;

   HYPRE_ParCSRFlexGMRESCreate(comm, &fgmres_solver);
   SetDefaultOptions();
}

HypreFGMRES::HypreFGMRES(const HypreParMatrix &A_)
   : HypreSolver(&A_), precond(NULL)
{
   MPI_Comm comm;

   iterative_mode = true;

   HYPRE_ParCSRMatrixGetComm(*A, &comm);

   HYPRE_ParCSRFlexGMRESCreate(comm, &fgmres_solver);
   SetDefaultOptions();
}

void HypreFGMRES::SetDefaultOptions()
{
   int k_dim    = 50;
   int max_iter = 100;
   real_t tol   = 1e-6;

   HYPRE_ParCSRFlexGMRESSetKDim(fgmres_solver, k_dim);
   HYPRE_ParCSRFlexGMRESSetMaxIter(fgmres_solver, max_iter);
   HYPRE_ParCSRFlexGMRESSetTol(fgmres_solver, tol);
}

void HypreFGMRES::SetOperator(const Operator &op)
{
   const HypreParMatrix *new_A = dynamic_cast<const HypreParMatrix *>(&op);
   MFEM_VERIFY(new_A, "new Operator must be a HypreParMatrix!");

   // update base classes: Operator, Solver, HypreSolver
   height = new_A->Height();
   width  = new_A->Width();
   A = const_cast<HypreParMatrix *>(new_A);
   if (precond)
   {
      precond->SetOperator(*A);
      this->SetPreconditioner(*precond);
   }
   setup_called = 0;
   delete X;
   delete B;
   B = X = NULL;
   auxB.Delete(); auxB.Reset();
   auxX.Delete(); auxX.Reset();
}

void HypreFGMRES::SetTol(real_t tol)
{
   HYPRE_ParCSRFlexGMRESSetTol(fgmres_solver, tol);
}

void HypreFGMRES::SetMaxIter(int max_iter)
{
   HYPRE_ParCSRFlexGMRESSetMaxIter(fgmres_solver, max_iter);
}

void HypreFGMRES::SetKDim(int k_dim)
{
   HYPRE_ParCSRFlexGMRESSetKDim(fgmres_solver, k_dim);
}

void HypreFGMRES::SetLogging(int logging)
{
   HYPRE_ParCSRFlexGMRESSetLogging(fgmres_solver, logging);
}

void HypreFGMRES::SetPrintLevel(int print_lvl)
{
   HYPRE_ParCSRFlexGMRESSetPrintLevel(fgmres_solver, print_lvl);
}

void HypreFGMRES::SetPreconditioner(HypreSolver &precond_)
{
   precond = &precond_;
   HYPRE_ParCSRFlexGMRESSetPrecond(fgmres_solver,
                                   precond_.SolveFcn(),
                                   precond_.SetupFcn(),
                                   precond_);
}

void HypreFGMRES::Mult(const HypreParVector &b, HypreParVector &x) const
{
   int myid;
   HYPRE_Int time_index = 0;
   HYPRE_Int num_iterations;
   real_t final_res_norm;
   MPI_Comm comm;
   HYPRE_Int print_level;

   HYPRE_FlexGMRESGetPrintLevel(fgmres_solver, &print_level);

   HYPRE_ParCSRMatrixGetComm(*A, &comm);

   if (!iterative_mode)
   {
      x.HypreWrite();
      hypre_ParVectorSetConstantValues(x, 0.0);
   }

   b.HypreRead();
   x.HypreReadWrite();

   if (!setup_called)
   {
      if (print_level > 0)
      {
         time_index = hypre_InitializeTiming("FGMRES Setup");
         hypre_BeginTiming(time_index);
      }

      HYPRE_ParCSRFlexGMRESSetup(fgmres_solver, *A, b, x);
      setup_called = 1;

      if (print_level > 0)
      {
         hypre_EndTiming(time_index);
         hypre_PrintTiming("Setup phase times", comm);
         hypre_FinalizeTiming(time_index);
         hypre_ClearTiming();
      }
   }

   if (print_level > 0)
   {
      time_index = hypre_InitializeTiming("FGMRES Solve");
      hypre_BeginTiming(time_index);
   }

   HYPRE_ParCSRFlexGMRESSolve(fgmres_solver, *A, b, x);

   if (print_level > 0)
   {
      hypre_EndTiming(time_index);
      hypre_PrintTiming("Solve phase times", comm);
      hypre_FinalizeTiming(time_index);
      hypre_ClearTiming();

      HYPRE_ParCSRFlexGMRESGetNumIterations(fgmres_solver, &num_iterations);
      HYPRE_ParCSRFlexGMRESGetFinalRelativeResidualNorm(fgmres_solver,
                                                        &final_res_norm);

      MPI_Comm_rank(comm, &myid);

      if (myid == 0)
      {
         mfem::out << "FGMRES Iterations = " << num_iterations << endl
                   << "Final FGMRES Relative Residual Norm = " << final_res_norm
                   << endl;
      }
   }
}

HypreFGMRES::~HypreFGMRES()
{
   HYPRE_ParCSRFlexGMRESDestroy(fgmres_solver);
}


void HypreDiagScale::SetOperator(const Operator &op)
{
   const HypreParMatrix *new_A = dynamic_cast<const HypreParMatrix *>(&op);
   MFEM_VERIFY(new_A, "new Operator must be a HypreParMatrix!");

   // update base classes: Operator, Solver, HypreSolver
   height = new_A->Height();
   width  = new_A->Width();
   A = const_cast<HypreParMatrix *>(new_A);
   setup_called = 0;
   delete X;
   delete B;
   B = X = NULL;
   auxB.Delete(); auxB.Reset();
   auxX.Delete(); auxX.Reset();
}


HypreParaSails::HypreParaSails(MPI_Comm comm)
{
   HYPRE_ParaSailsCreate(comm, &sai_precond);
   SetDefaultOptions();
}

HypreParaSails::HypreParaSails(const HypreParMatrix &A) : HypreSolver(&A)
{
   MPI_Comm comm;

   HYPRE_ParCSRMatrixGetComm(A, &comm);

   HYPRE_ParaSailsCreate(comm, &sai_precond);
   SetDefaultOptions();
}

void HypreParaSails::SetDefaultOptions()
{
   int    sai_max_levels = 1;
   real_t sai_threshold  = 0.1;
   real_t sai_filter     = 0.1;
   int    sai_sym        = 0;
   real_t sai_loadbal    = 0.0;
   int    sai_reuse      = 0;
   int    sai_logging    = 1;

   HYPRE_ParaSailsSetParams(sai_precond, sai_threshold, sai_max_levels);
   HYPRE_ParaSailsSetFilter(sai_precond, sai_filter);
   HYPRE_ParaSailsSetSym(sai_precond, sai_sym);
   HYPRE_ParaSailsSetLoadbal(sai_precond, sai_loadbal);
   HYPRE_ParaSailsSetReuse(sai_precond, sai_reuse);
   HYPRE_ParaSailsSetLogging(sai_precond, sai_logging);
}

void HypreParaSails::ResetSAIPrecond(MPI_Comm comm)
{
   HYPRE_Int  sai_max_levels;
   HYPRE_Real sai_threshold;
   HYPRE_Real sai_filter;
   HYPRE_Int  sai_sym;
   HYPRE_Real sai_loadbal;
   HYPRE_Int  sai_reuse;
   HYPRE_Int  sai_logging;

   // hypre_ParAMGData *amg_data = (hypre_ParAMGData *)sai_precond;
   HYPRE_ParaSailsGetNlevels(sai_precond, &sai_max_levels);
   HYPRE_ParaSailsGetThresh(sai_precond, &sai_threshold);
   HYPRE_ParaSailsGetFilter(sai_precond, &sai_filter);
   HYPRE_ParaSailsGetSym(sai_precond, &sai_sym);
   HYPRE_ParaSailsGetLoadbal(sai_precond, &sai_loadbal);
   HYPRE_ParaSailsGetReuse(sai_precond, &sai_reuse);
   HYPRE_ParaSailsGetLogging(sai_precond, &sai_logging);

   HYPRE_ParaSailsDestroy(sai_precond);
   HYPRE_ParaSailsCreate(comm, &sai_precond);

   HYPRE_ParaSailsSetParams(sai_precond, sai_threshold, sai_max_levels);
   HYPRE_ParaSailsSetFilter(sai_precond, sai_filter);
   HYPRE_ParaSailsSetSym(sai_precond, sai_sym);
   HYPRE_ParaSailsSetLoadbal(sai_precond, sai_loadbal);
   HYPRE_ParaSailsSetReuse(sai_precond, sai_reuse);
   HYPRE_ParaSailsSetLogging(sai_precond, sai_logging);
}

void HypreParaSails::SetOperator(const Operator &op)
{
   const HypreParMatrix *new_A = dynamic_cast<const HypreParMatrix *>(&op);
   MFEM_VERIFY(new_A, "new Operator must be a HypreParMatrix!");

   if (A)
   {
      MPI_Comm comm;
      HYPRE_ParCSRMatrixGetComm(*A, &comm);
      ResetSAIPrecond(comm);
   }

   // update base classes: Operator, Solver, HypreSolver
   height = new_A->Height();
   width  = new_A->Width();
   A = const_cast<HypreParMatrix *>(new_A);
   setup_called = 0;
   delete X;
   delete B;
   B = X = NULL;
   auxB.Delete(); auxB.Reset();
   auxX.Delete(); auxX.Reset();
}

void HypreParaSails::SetParams(real_t threshold, int max_levels)
{
   HYPRE_ParaSailsSetParams(sai_precond, threshold, max_levels);
}

void HypreParaSails::SetFilter(real_t filter)
{
   HYPRE_ParaSailsSetFilter(sai_precond, filter);
}

void HypreParaSails::SetLoadBal(real_t loadbal)
{
   HYPRE_ParaSailsSetLoadbal(sai_precond, loadbal);
}

void HypreParaSails::SetReuse(int reuse)
{
   HYPRE_ParaSailsSetReuse(sai_precond, reuse);
}

void HypreParaSails::SetLogging(int logging)
{
   HYPRE_ParaSailsSetLogging(sai_precond, logging);
}

void HypreParaSails::SetSymmetry(int sym)
{
   HYPRE_ParaSailsSetSym(sai_precond, sym);
}

HypreParaSails::~HypreParaSails()
{
   HYPRE_ParaSailsDestroy(sai_precond);
}


HypreEuclid::HypreEuclid(MPI_Comm comm)
{
   HYPRE_EuclidCreate(comm, &euc_precond);
   SetDefaultOptions();
}

HypreEuclid::HypreEuclid(const HypreParMatrix &A) : HypreSolver(&A)
{
   MPI_Comm comm;

   HYPRE_ParCSRMatrixGetComm(A, &comm);

   HYPRE_EuclidCreate(comm, &euc_precond);
   SetDefaultOptions();
}

void HypreEuclid::SetDefaultOptions()
{
   int    euc_level = 1; // We use ILU(1)
   int    euc_stats = 0; // No logging
   int    euc_mem   = 0; // No memory logging
   int    euc_bj    = 0; // 1: Use Block Jacobi
   int    euc_ro_sc = 0; // 1: Use Row scaling

   HYPRE_EuclidSetLevel(euc_precond, euc_level);
   HYPRE_EuclidSetStats(euc_precond, euc_stats);
   HYPRE_EuclidSetMem(euc_precond, euc_mem);
   HYPRE_EuclidSetBJ(euc_precond, euc_bj);
   HYPRE_EuclidSetRowScale(euc_precond, euc_ro_sc);
}

void HypreEuclid::SetLevel(int level)
{
   HYPRE_EuclidSetLevel(euc_precond, level);
}

void HypreEuclid::SetStats(int stats)
{
   HYPRE_EuclidSetStats(euc_precond, stats);
}

void HypreEuclid::SetMemory(int mem)
{
   HYPRE_EuclidSetMem(euc_precond, mem);
}

void HypreEuclid::SetBJ(int bj)
{
   HYPRE_EuclidSetBJ(euc_precond, bj);
}

void HypreEuclid::SetRowScale(int row_scale)
{
   HYPRE_EuclidSetRowScale(euc_precond, row_scale);
}

void HypreEuclid::ResetEuclidPrecond(MPI_Comm comm)
{
   // Euclid does not seem to offer access to its current configuration, so we
   // simply reset it to its default options.
   HYPRE_EuclidDestroy(euc_precond);
   HYPRE_EuclidCreate(comm, &euc_precond);

   SetDefaultOptions();
}

void HypreEuclid::SetOperator(const Operator &op)
{
   const HypreParMatrix *new_A = dynamic_cast<const HypreParMatrix *>(&op);
   MFEM_VERIFY(new_A, "new Operator must be a HypreParMatrix!");

   if (A)
   {
      MPI_Comm comm;
      HYPRE_ParCSRMatrixGetComm(*new_A, &comm);
      ResetEuclidPrecond(comm);
   }

   // update base classes: Operator, Solver, HypreSolver
   height = new_A->Height();
   width  = new_A->Width();
   A = const_cast<HypreParMatrix *>(new_A);
   setup_called = 0;
   delete X;
   delete B;
   B = X = NULL;
   auxB.Delete(); auxB.Reset();
   auxX.Delete(); auxX.Reset();
}

HypreEuclid::~HypreEuclid()
{
   HYPRE_EuclidDestroy(euc_precond);
}


#if MFEM_HYPRE_VERSION >= 21900
HypreILU::HypreILU()
{
   HYPRE_ILUCreate(&ilu_precond);
   SetDefaultOptions();
}

void HypreILU::SetDefaultOptions()
{
   // The type of incomplete LU used locally and globally (see class doc)
   HYPRE_Int ilu_type = 0; // ILU(k) locally and block Jacobi globally
   HYPRE_ILUSetType(ilu_precond, ilu_type);

   // Maximum iterations; 1 iter for preconditioning
   HYPRE_Int max_iter = 1;
   HYPRE_ILUSetMaxIter(ilu_precond, max_iter);

   // The tolerance when used as a smoother; set to 0.0 for preconditioner
   HYPRE_Real tol = 0.0;
   HYPRE_ILUSetTol(ilu_precond, tol);

   // Fill level for ILU(k)
   HYPRE_Int lev_fill = 1;
   HYPRE_ILUSetLevelOfFill(ilu_precond, lev_fill);

   // Local reordering scheme; 0 = no reordering, 1 = reverse Cuthill-McKee
   HYPRE_Int reorder_type = 1;
   HYPRE_ILUSetLocalReordering(ilu_precond, reorder_type);

   // Information print level; 0 = none, 1 = setup, 2 = solve, 3 = setup+solve
   HYPRE_Int print_level = 0;
   HYPRE_ILUSetPrintLevel(ilu_precond, print_level);
}

void HypreILU::ResetILUPrecond()
{
   if (ilu_precond)
   {
      HYPRE_ILUDestroy(ilu_precond);
   }
   HYPRE_ILUCreate(&ilu_precond);
   SetDefaultOptions();
}

void HypreILU::SetLevelOfFill(HYPRE_Int lev_fill)
{
   HYPRE_ILUSetLevelOfFill(ilu_precond, lev_fill);
}

void HypreILU::SetType(HYPRE_Int ilu_type)
{
   HYPRE_ILUSetType(ilu_precond, ilu_type);
}

void HypreILU::SetMaxIter(HYPRE_Int max_iter)
{
   HYPRE_ILUSetMaxIter(ilu_precond, max_iter);
}

void HypreILU::SetTol(HYPRE_Real tol)
{
   HYPRE_ILUSetTol(ilu_precond, tol);
}

void HypreILU::SetLocalReordering(HYPRE_Int reorder_type)
{
   HYPRE_ILUSetLocalReordering(ilu_precond, reorder_type);
}

void HypreILU::SetPrintLevel(HYPRE_Int print_level)
{
   HYPRE_ILUSetPrintLevel(ilu_precond, print_level);
}

void HypreILU::SetOperator(const Operator &op)
{
   const HypreParMatrix *new_A = dynamic_cast<const HypreParMatrix *>(&op);
   MFEM_VERIFY(new_A, "new Operator must be a HypreParMatrix!");

   if (A) { ResetILUPrecond(); }

   // update base classes: Operator, Solver, HypreSolver
   height = new_A->Height();
   width  = new_A->Width();
   A = const_cast<HypreParMatrix *>(new_A);
   setup_called = 0;
   delete X;
   delete B;
   B = X = NULL;
   auxB.Delete(); auxB.Reset();
   auxX.Delete(); auxX.Reset();
}

HypreILU::~HypreILU()
{
   HYPRE_ILUDestroy(ilu_precond);
}
#endif


HypreBoomerAMG::HypreBoomerAMG()
{
   HYPRE_BoomerAMGCreate(&amg_precond);
   SetDefaultOptions();
}

HypreBoomerAMG::HypreBoomerAMG(const HypreParMatrix &A) : HypreSolver(&A)
{
   HYPRE_BoomerAMGCreate(&amg_precond);
   SetDefaultOptions();
}

void HypreBoomerAMG::SetDefaultOptions()
{
#if !defined(HYPRE_USING_GPU)
   // AMG coarsening options:
   int coarsen_type = 10;   // 10 = HMIS, 8 = PMIS, 6 = Falgout, 0 = CLJP
   int agg_levels   = 1;    // number of aggressive coarsening levels
   real_t theta     = 0.25; // strength threshold: 0.25, 0.5, 0.8

   // AMG interpolation options:
   int interp_type  = 6;    // 6 = extended+i, 0 = classical
   int Pmax         = 4;    // max number of elements per row in P

   // AMG relaxation options:
   int relax_type   = 8;    // 8 = l1-GS, 6 = symm. GS, 3 = GS, 18 = l1-Jacobi
   int relax_sweeps = 1;    // relaxation sweeps on each level

   // Additional options:
   int print_level  = 1;    // print AMG iterations? 1 = no, 2 = yes
   int max_levels   = 25;   // max number of levels in AMG hierarchy
#else
   // AMG coarsening options:
   int coarsen_type = 8;    // 10 = HMIS, 8 = PMIS, 6 = Falgout, 0 = CLJP
   int agg_levels   = 0;    // number of aggressive coarsening levels
   real_t theta     = 0.25; // strength threshold: 0.25, 0.5, 0.8

   // AMG interpolation options:
   int interp_type  = 6;    // 6 = extended+i, or 18 = extended+e
   int Pmax         = 4;    // max number of elements per row in P

   // AMG relaxation options:
   int relax_type   = 18;   // 18 = l1-Jacobi, or 16 = Chebyshev
   int relax_sweeps = 1;    // relaxation sweeps on each level

   // Additional options:
   int print_level  = 1;    // print AMG iterations? 1 = no, 2 = yes
   int max_levels   = 25;   // max number of levels in AMG hierarchy
#endif

   HYPRE_BoomerAMGSetCoarsenType(amg_precond, coarsen_type);
   HYPRE_BoomerAMGSetAggNumLevels(amg_precond, agg_levels);
   HYPRE_BoomerAMGSetRelaxType(amg_precond, relax_type);
   // default in hypre is 1.0 with some exceptions, e.g. for relax_type = 7
   // HYPRE_BoomerAMGSetRelaxWt(amg_precond, 1.0);
   HYPRE_BoomerAMGSetNumSweeps(amg_precond, relax_sweeps);
   HYPRE_BoomerAMGSetStrongThreshold(amg_precond, theta);
   HYPRE_BoomerAMGSetInterpType(amg_precond, interp_type);
   HYPRE_BoomerAMGSetPMaxElmts(amg_precond, Pmax);
   HYPRE_BoomerAMGSetPrintLevel(amg_precond, print_level);
   HYPRE_BoomerAMGSetMaxLevels(amg_precond, max_levels);

   // Use as a preconditioner (one V-cycle, zero tolerance)
   HYPRE_BoomerAMGSetMaxIter(amg_precond, 1);
   HYPRE_BoomerAMGSetTol(amg_precond, 0.0);
}

void HypreBoomerAMG::ResetAMGPrecond()
{
   HYPRE_Int coarsen_type;
   HYPRE_Int agg_levels;
   HYPRE_Int relax_type;
   HYPRE_Int relax_sweeps;
   HYPRE_Real theta;
   HYPRE_Int interp_type;
   HYPRE_Int Pmax;
   HYPRE_Int print_level;
   HYPRE_Int max_levels;
   HYPRE_Int dim;
   HYPRE_Int nrbms = rbms.Size();
   HYPRE_Int nodal;
   HYPRE_Int nodal_diag;
   HYPRE_Int relax_coarse;
   HYPRE_Int interp_vec_variant;
   HYPRE_Int q_max;
   HYPRE_Int smooth_interp_vectors;
   HYPRE_Int interp_refine;

   hypre_ParAMGData *amg_data = (hypre_ParAMGData *)amg_precond;

   // read options from amg_precond
   HYPRE_BoomerAMGGetCoarsenType(amg_precond, &coarsen_type);
   agg_levels = hypre_ParAMGDataAggNumLevels(amg_data);
   relax_type = hypre_ParAMGDataUserRelaxType(amg_data);
   relax_sweeps = hypre_ParAMGDataUserNumSweeps(amg_data);
   HYPRE_BoomerAMGGetStrongThreshold(amg_precond, &theta);
   hypre_BoomerAMGGetInterpType(amg_precond, &interp_type);
   HYPRE_BoomerAMGGetPMaxElmts(amg_precond, &Pmax);
   HYPRE_BoomerAMGGetPrintLevel(amg_precond, &print_level);
   HYPRE_BoomerAMGGetMaxLevels(amg_precond, &max_levels);
   HYPRE_BoomerAMGGetNumFunctions(amg_precond, &dim);
   if (nrbms) // elasticity solver options
   {
      nodal = hypre_ParAMGDataNodal(amg_data);
      nodal_diag = hypre_ParAMGDataNodalDiag(amg_data);
      HYPRE_BoomerAMGGetCycleRelaxType(amg_precond, &relax_coarse, 3);
      interp_vec_variant = hypre_ParAMGInterpVecVariant(amg_data);
      q_max = hypre_ParAMGInterpVecQMax(amg_data);
      smooth_interp_vectors = hypre_ParAMGSmoothInterpVectors(amg_data);
      interp_refine = hypre_ParAMGInterpRefine(amg_data);
   }

   HYPRE_BoomerAMGDestroy(amg_precond);
   HYPRE_BoomerAMGCreate(&amg_precond);

   HYPRE_BoomerAMGSetCoarsenType(amg_precond, coarsen_type);
   HYPRE_BoomerAMGSetAggNumLevels(amg_precond, agg_levels);
   HYPRE_BoomerAMGSetRelaxType(amg_precond, relax_type);
   HYPRE_BoomerAMGSetNumSweeps(amg_precond, relax_sweeps);
   HYPRE_BoomerAMGSetMaxLevels(amg_precond, max_levels);
   HYPRE_BoomerAMGSetTol(amg_precond, 0.0);
   HYPRE_BoomerAMGSetMaxIter(amg_precond, 1); // one V-cycle
   HYPRE_BoomerAMGSetStrongThreshold(amg_precond, theta);
   HYPRE_BoomerAMGSetInterpType(amg_precond, interp_type);
   HYPRE_BoomerAMGSetPMaxElmts(amg_precond, Pmax);
   HYPRE_BoomerAMGSetPrintLevel(amg_precond, print_level);
   HYPRE_BoomerAMGSetNumFunctions(amg_precond, dim);
   if (nrbms)
   {
      HYPRE_BoomerAMGSetNodal(amg_precond, nodal);
      HYPRE_BoomerAMGSetNodalDiag(amg_precond, nodal_diag);
      HYPRE_BoomerAMGSetCycleRelaxType(amg_precond, relax_coarse, 3);
      HYPRE_BoomerAMGSetInterpVecVariant(amg_precond, interp_vec_variant);
      HYPRE_BoomerAMGSetInterpVecQMax(amg_precond, q_max);
      HYPRE_BoomerAMGSetSmoothInterpVectors(amg_precond, smooth_interp_vectors);
      HYPRE_BoomerAMGSetInterpRefine(amg_precond, interp_refine);
      RecomputeRBMs();
      HYPRE_BoomerAMGSetInterpVectors(amg_precond, rbms.Size(), rbms.GetData());
   }
}

void HypreBoomerAMG::SetOperator(const Operator &op)
{
   const HypreParMatrix *new_A = dynamic_cast<const HypreParMatrix *>(&op);
   MFEM_VERIFY(new_A, "new Operator must be a HypreParMatrix!");

   if (A) { ResetAMGPrecond(); }

   // update base classes: Operator, Solver, HypreSolver
   height = new_A->Height();
   width  = new_A->Width();
   A = const_cast<HypreParMatrix *>(new_A);
   setup_called = 0;
   delete X;
   delete B;
   B = X = NULL;
   auxB.Delete(); auxB.Reset();
   auxX.Delete(); auxX.Reset();
}

void HypreBoomerAMG::SetSystemsOptions(int dim, bool order_bynodes)
{
   HYPRE_BoomerAMGSetNumFunctions(amg_precond, dim);

   // The default "system" ordering in hypre is Ordering::byVDIM. When we are
   // using Ordering::byNODES, we have to specify the ordering explicitly with
   // HYPRE_BoomerAMGSetDofFunc as in the following code.
   if (order_bynodes)
   {
      // Generate DofFunc mapping on the host
      HYPRE_Int *h_mapping = mfem_hypre_CTAlloc_host(HYPRE_Int, height);
      int h_nnodes = height / dim; // nodes owned in linear algebra (not fem)
      MFEM_VERIFY(height % dim == 0, "Ordering does not work as claimed!");
      int k = 0;
      for (int i = 0; i < dim; ++i)
      {
         for (int j = 0; j < h_nnodes; ++j)
         {
            h_mapping[k++] = i;
         }
      }

      // After the addition of hypre_IntArray, mapping is assumed
      // to be a device pointer. Previously, it was assumed to be
      // a host pointer.
#if defined(hypre_IntArrayData) && defined(HYPRE_USING_GPU)
      HYPRE_Int *mapping = mfem_hypre_CTAlloc(HYPRE_Int, height);
      hypre_TMemcpy(mapping, h_mapping, HYPRE_Int, height,
                    HYPRE_MEMORY_DEVICE, HYPRE_MEMORY_HOST);
      mfem_hypre_TFree_host(h_mapping);
#else
      HYPRE_Int *mapping = h_mapping;
#endif

      // hypre actually deletes the mapping pointer in HYPRE_BoomerAMGDestroy,
      // so we don't need to track it
      HYPRE_BoomerAMGSetDofFunc(amg_precond, mapping);
   }

   // More robust options with respect to convergence
   HYPRE_BoomerAMGSetAggNumLevels(amg_precond, 0);
   HYPRE_BoomerAMGSetStrongThreshold(amg_precond, 0.5);
}

// Rotational rigid-body mode functions, used in SetElasticityOptions()
static void func_rxy(const Vector &x, Vector &y)
{
   y = 0.0; y(0) = x(1); y(1) = -x(0);
}
static void func_ryz(const Vector &x, Vector &y)
{
   y = 0.0; y(1) = x(2); y(2) = -x(1);
}
static void func_rzx(const Vector &x, Vector &y)
{
   y = 0.0; y(2) = x(0); y(0) = -x(2);
}

void HypreBoomerAMG::RecomputeRBMs()
{
   int nrbms;
   Array<HypreParVector*> gf_rbms;
   int dim = fespace->GetParMesh()->Dimension();

   for (int i = 0; i < rbms.Size(); i++)
   {
      HYPRE_ParVectorDestroy(rbms[i]);
   }

   if (dim == 2)
   {
      nrbms = 1;

      VectorFunctionCoefficient coeff_rxy(2, func_rxy);

      ParGridFunction rbms_rxy(fespace);
      rbms_rxy.ProjectCoefficient(coeff_rxy);

      rbms.SetSize(nrbms);
      gf_rbms.SetSize(nrbms);
      gf_rbms[0] = fespace->NewTrueDofVector();
      rbms_rxy.GetTrueDofs(*gf_rbms[0]);
   }
   else if (dim == 3)
   {
      nrbms = 3;

      VectorFunctionCoefficient coeff_rxy(3, func_rxy);
      VectorFunctionCoefficient coeff_ryz(3, func_ryz);
      VectorFunctionCoefficient coeff_rzx(3, func_rzx);

      ParGridFunction rbms_rxy(fespace);
      ParGridFunction rbms_ryz(fespace);
      ParGridFunction rbms_rzx(fespace);
      rbms_rxy.ProjectCoefficient(coeff_rxy);
      rbms_ryz.ProjectCoefficient(coeff_ryz);
      rbms_rzx.ProjectCoefficient(coeff_rzx);

      rbms.SetSize(nrbms);
      gf_rbms.SetSize(nrbms);
      gf_rbms[0] = fespace->NewTrueDofVector();
      gf_rbms[1] = fespace->NewTrueDofVector();
      gf_rbms[2] = fespace->NewTrueDofVector();
      rbms_rxy.GetTrueDofs(*gf_rbms[0]);
      rbms_ryz.GetTrueDofs(*gf_rbms[1]);
      rbms_rzx.GetTrueDofs(*gf_rbms[2]);
   }
   else
   {
      nrbms = 0;
      rbms.SetSize(nrbms);
   }

   // Transfer the RBMs from the ParGridFunction to the HYPRE_ParVector objects
   for (int i = 0; i < nrbms; i++)
   {
      rbms[i] = gf_rbms[i]->StealParVector();
      delete gf_rbms[i];
   }
}

void HypreBoomerAMG::SetElasticityOptions(ParFiniteElementSpace *fespace_,
                                          bool interp_refine_)
{
#ifdef HYPRE_USING_GPU
   MFEM_ABORT("this method is not supported in hypre built with GPU support");
#endif

   // Save the finite element space to support multiple calls to SetOperator()
   this->fespace = fespace_;

   // Make sure the systems AMG options are set
   int dim = fespace_->GetParMesh()->Dimension();
   SetSystemsOptions(dim, fespace->GetOrdering() == Ordering::byNODES);

   // Nodal coarsening options (nodal coarsening is required for this solver)
   // See hypre's new_ij driver and the paper for descriptions.
   int nodal                 = 4; // strength reduction norm: 1, 3 or 4
   int nodal_diag            = 1; // diagonal in strength matrix: 0, 1 or 2
   int relax_coarse          = 8; // smoother on the coarsest grid: 8, 99 or 29

   // Elasticity interpolation options
   int interp_vec_variant    = 2; // 1 = GM-1, 2 = GM-2, 3 = LN
   int q_max                 = 4; // max elements per row for each Q
   int smooth_interp_vectors = 1; // smooth the rigid-body modes?

   // Optionally pre-process the interpolation matrix through iterative weight
   // refinement (this is generally applicable for any system)
   int interp_refine         = interp_refine_;

   HYPRE_BoomerAMGSetNodal(amg_precond, nodal);
   HYPRE_BoomerAMGSetNodalDiag(amg_precond, nodal_diag);
   HYPRE_BoomerAMGSetCycleRelaxType(amg_precond, relax_coarse, 3);
   HYPRE_BoomerAMGSetInterpVecVariant(amg_precond, interp_vec_variant);
   HYPRE_BoomerAMGSetInterpVecQMax(amg_precond, q_max);
   HYPRE_BoomerAMGSetSmoothInterpVectors(amg_precond, smooth_interp_vectors);
   HYPRE_BoomerAMGSetInterpRefine(amg_precond, interp_refine);

   RecomputeRBMs();
   HYPRE_BoomerAMGSetInterpVectors(amg_precond, rbms.Size(), rbms.GetData());

   // The above BoomerAMG options may result in singular matrices on the coarse
   // grids, which are handled correctly in hypre's Solve method, but can produce
   // hypre errors in the Setup (specifically in the l1 row norm computation).
   // See the documentation of SetErrorMode() for more details.
   error_mode = IGNORE_HYPRE_ERRORS;
}

#if MFEM_HYPRE_VERSION >= 21800

void HypreBoomerAMG::SetAdvectiveOptions(int distanceR,
                                         const std::string &prerelax,
                                         const std::string &postrelax)
{
   // Hypre parameters
   int Sabs = 0;
   int interp_type = 100;
   int relax_type = 10;
   int coarsen_type = 6;
   real_t strength_tolC = 0.1;
   real_t strength_tolR = 0.01;
   real_t filter_tolR = 0.0;
   real_t filterA_tol = 0.0;

   // Set relaxation on specified grid points
   int ns_down = 0, ns_up = 0, ns_coarse; // init to suppress gcc warnings
   if (distanceR > 0)
   {
      ns_down = prerelax.length();
      ns_up = postrelax.length();
      ns_coarse = 1;

      // Array to store relaxation scheme and pass to Hypre
      HYPRE_Int **grid_relax_points = mfem_hypre_TAlloc(HYPRE_Int*, 4);
      grid_relax_points[0] = NULL;
      grid_relax_points[1] = mfem_hypre_TAlloc(HYPRE_Int, ns_down);
      grid_relax_points[2] = mfem_hypre_TAlloc(HYPRE_Int, ns_up);
      grid_relax_points[3] = mfem_hypre_TAlloc(HYPRE_Int, 1);
      grid_relax_points[3][0] = 0;

      // set down relax scheme
      for (int i = 0; i<ns_down; i++)
      {
         if (prerelax[i] == 'F')
         {
            grid_relax_points[1][i] = -1;
         }
         else if (prerelax[i] == 'C')
         {
            grid_relax_points[1][i] = 1;
         }
         else if (prerelax[i] == 'A')
         {
            grid_relax_points[1][i] = 0;
         }
      }

      // set up relax scheme
      for (int i = 0; i<ns_up; i++)
      {
         if (postrelax[i] == 'F')
         {
            grid_relax_points[2][i] = -1;
         }
         else if (postrelax[i] == 'C')
         {
            grid_relax_points[2][i] = 1;
         }
         else if (postrelax[i] == 'A')
         {
            grid_relax_points[2][i] = 0;
         }
      }

      HYPRE_BoomerAMGSetRestriction(amg_precond, distanceR);

      HYPRE_BoomerAMGSetGridRelaxPoints(amg_precond, grid_relax_points);

      HYPRE_BoomerAMGSetInterpType(amg_precond, interp_type);
   }

   if (Sabs)
   {
      HYPRE_BoomerAMGSetSabs(amg_precond, Sabs);
   }

   HYPRE_BoomerAMGSetCoarsenType(amg_precond, coarsen_type);

   // does not support aggressive coarsening
   HYPRE_BoomerAMGSetAggNumLevels(amg_precond, 0);

   HYPRE_BoomerAMGSetStrongThreshold(amg_precond, strength_tolC);

   if (distanceR > 0)
   {
      HYPRE_BoomerAMGSetStrongThresholdR(amg_precond, strength_tolR);
      HYPRE_BoomerAMGSetFilterThresholdR(amg_precond, filter_tolR);
   }

   if (relax_type > -1)
   {
      HYPRE_BoomerAMGSetRelaxType(amg_precond, relax_type);
   }

   if (distanceR > 0)
   {
      HYPRE_BoomerAMGSetCycleNumSweeps(amg_precond, ns_coarse, 3);
      HYPRE_BoomerAMGSetCycleNumSweeps(amg_precond, ns_down,   1);
      HYPRE_BoomerAMGSetCycleNumSweeps(amg_precond, ns_up,     2);

      HYPRE_BoomerAMGSetADropTol(amg_precond, filterA_tol);
      // type = -1: drop based on row inf-norm
      HYPRE_BoomerAMGSetADropType(amg_precond, -1);
   }
}

#endif

HypreBoomerAMG::~HypreBoomerAMG()
{
   for (int i = 0; i < rbms.Size(); i++)
   {
      HYPRE_ParVectorDestroy(rbms[i]);
   }

   HYPRE_BoomerAMGDestroy(amg_precond);
}

HypreAMS::HypreAMS(ParFiniteElementSpace *edge_fespace)
{
   Init(edge_fespace);
}

HypreAMS::HypreAMS(const HypreParMatrix &A, ParFiniteElementSpace *edge_fespace)
   : HypreSolver(&A)
{
   Init(edge_fespace);
}

HypreAMS::HypreAMS(const HypreParMatrix &A, HypreParMatrix *G_,
                   HypreParVector *x_, HypreParVector *y_, HypreParVector *z_)
   : HypreSolver(&A),
     x(x_),
     y(y_),
     z(z_),
     G(G_),
     Pi(NULL),
     Pix(NULL),
     Piy(NULL),
     Piz(NULL)
{
   MFEM_ASSERT(G != NULL, "");
   MFEM_ASSERT(x != NULL, "");
   MFEM_ASSERT(y != NULL, "");
   int sdim = (z == NULL) ? 2 : 3;
   int cycle_type = 13;
   MakeSolver(sdim, cycle_type);

   HYPRE_ParVector pz = z ? static_cast<HYPRE_ParVector>(*z) : NULL;
   HYPRE_AMSSetCoordinateVectors(ams, *x, *y, pz);
   HYPRE_AMSSetDiscreteGradient(ams, *G);
}

void HypreAMS::Init(ParFiniteElementSpace *edge_fespace)
{
   ParMesh *pmesh = edge_fespace->GetParMesh();
   int dim = pmesh->Dimension();
   int sdim = pmesh->SpaceDimension();
   int cycle_type = 13;

   const FiniteElementCollection *edge_fec = edge_fespace->FEColl();
   bool trace_space = dynamic_cast<const ND_Trace_FECollection *>(edge_fec);
   bool rt_trace_space = dynamic_cast<const RT_Trace_FECollection *>(edge_fec);
   trace_space = trace_space || rt_trace_space;

   ND_Trace_FECollection *nd_tr_fec = NULL;
   if (rt_trace_space)
   {
      MFEM_VERIFY(!edge_fespace->IsVariableOrder(),
                  "HypreAMS does not support variable order spaces");
      nd_tr_fec = new ND_Trace_FECollection(edge_fec->GetOrder(), dim);
      edge_fespace = new ParFiniteElementSpace(pmesh, nd_tr_fec);
   }

   int vdim = edge_fespace->FEColl()->GetRangeDim(dim - trace_space);

   MakeSolver(std::max(sdim, vdim), cycle_type);
   MakeGradientAndInterpolation(edge_fespace, cycle_type);

   if (rt_trace_space)
   {
      delete edge_fespace;
      delete nd_tr_fec;
   }
}

void HypreAMS::MakeSolver(int sdim, int cycle_type)
{
   int rlx_sweeps       = 1;
   real_t rlx_weight    = 1.0;
   real_t rlx_omega     = 1.0;
#if !defined(HYPRE_USING_GPU)
   int amg_coarsen_type = 10;
   int amg_agg_levels   = 1;
   int amg_rlx_type     = 8;
   int rlx_type         = 2;
   real_t theta         = 0.25;
   int amg_interp_type  = 6;
   int amg_Pmax         = 4;
#else
   int amg_coarsen_type = 8;
   int amg_agg_levels   = 0;
   int amg_rlx_type     = 18;
   int rlx_type         = 1;
   real_t theta         = 0.25;
   int amg_interp_type  = 6;
   int amg_Pmax         = 4;
#endif

   space_dim = sdim;
   ams_cycle_type = cycle_type;
   HYPRE_AMSCreate(&ams);

   HYPRE_AMSSetDimension(ams, sdim); // 2D H(div) and 3D H(curl) problems
   HYPRE_AMSSetTol(ams, 0.0);
   HYPRE_AMSSetMaxIter(ams, 1); // use as a preconditioner
   HYPRE_AMSSetCycleType(ams, cycle_type);
   HYPRE_AMSSetPrintLevel(ams, 1);

   // Set additional AMS options
   HYPRE_AMSSetSmoothingOptions(ams, rlx_type, rlx_sweeps, rlx_weight, rlx_omega);
   HYPRE_AMSSetAlphaAMGOptions(ams, amg_coarsen_type, amg_agg_levels, amg_rlx_type,
                               theta, amg_interp_type, amg_Pmax);
   HYPRE_AMSSetBetaAMGOptions(ams, amg_coarsen_type, amg_agg_levels, amg_rlx_type,
                              theta, amg_interp_type, amg_Pmax);

   HYPRE_AMSSetAlphaAMGCoarseRelaxType(ams, amg_rlx_type);
   HYPRE_AMSSetBetaAMGCoarseRelaxType(ams, amg_rlx_type);

   // The AMS preconditioner may sometimes require inverting singular matrices
   // with BoomerAMG, which are handled correctly in hypre's Solve method, but
   // can produce hypre errors in the Setup (specifically in the l1 row norm
   // computation). See the documentation of SetErrorMode() for more details.
   error_mode = IGNORE_HYPRE_ERRORS;
}

void HypreAMS::MakeGradientAndInterpolation(
   ParFiniteElementSpace *edge_fespace, int cycle_type)
{
   const FiniteElementCollection *edge_fec = edge_fespace->FEColl();
   bool trace_space = dynamic_cast<const ND_Trace_FECollection *>(edge_fec);

   ParMesh *pmesh = edge_fespace->GetParMesh();
   int dim = pmesh->Dimension();
   int sdim = pmesh->SpaceDimension();
   int vdim = edge_fespace->FEColl()->GetRangeDim(dim - trace_space);

   // For dim = 1, ND_FECollection::GetOrder() returns p - 1
   MFEM_VERIFY(!edge_fespace->IsVariableOrder(),
               "HypreAMS does not support variable order spaces");
   int p = edge_fec->GetOrder() + (dim - trace_space == 1 ? 1 : 0);

   // Define the nodal linear finite element space associated with edge_fespace
   FiniteElementCollection *vert_fec;
   if (trace_space)
   {
      vert_fec = new H1_Trace_FECollection(p, dim);
   }
   else
   {
      vert_fec = new H1_FECollection(p, dim);
   }
   ParFiniteElementSpace *vert_fespace = new ParFiniteElementSpace(pmesh,
                                                                   vert_fec);

   // generate and set the discrete gradient
   ParDiscreteLinearOperator *grad;
   grad = new ParDiscreteLinearOperator(vert_fespace, edge_fespace);
   if (trace_space)
   {
      grad->AddTraceFaceInterpolator(new GradientInterpolator);
   }
   else
   {
      grad->AddDomainInterpolator(new GradientInterpolator);
   }
   grad->Assemble();
   grad->Finalize();
   G = grad->ParallelAssemble();
   HYPRE_AMSSetDiscreteGradient(ams, *G);
   delete grad;

   // generate and set the vertex coordinates or Nedelec interpolation matrices
   x = y = z = NULL;
   Pi = Pix = Piy = Piz = NULL;
   if (p == 1 && pmesh->GetNodes() == NULL && vdim <= sdim)
   {
      ParGridFunction x_coord(vert_fespace);
      ParGridFunction y_coord(vert_fespace);
      ParGridFunction z_coord(vert_fespace);
      real_t *coord;
      for (int i = 0; i < pmesh->GetNV(); i++)
      {
         coord = pmesh -> GetVertex(i);
         x_coord(i) = coord[0];
         if (sdim >= 2) { y_coord(i) = coord[1]; }
         if (sdim == 3) { z_coord(i) = coord[2]; }
      }
      x = x_coord.ParallelProject();
      y = NULL;
      z = NULL;
      x->HypreReadWrite();

      if (sdim >= 2)
      {
         y = y_coord.ParallelProject();
         y->HypreReadWrite();
      }
      if (sdim == 3)
      {
         z = z_coord.ParallelProject();
         z->HypreReadWrite();
      }

      HYPRE_AMSSetCoordinateVectors(ams,
                                    x ? (HYPRE_ParVector)(*x) : NULL,
                                    y ? (HYPRE_ParVector)(*y) : NULL,
                                    z ? (HYPRE_ParVector)(*z) : NULL);
   }
   else
   {
      ParFiniteElementSpace *vert_fespace_d =
         new ParFiniteElementSpace(pmesh, vert_fec, std::max(sdim, vdim),
                                   Ordering::byVDIM);

      ParDiscreteLinearOperator *id_ND;
      id_ND = new ParDiscreteLinearOperator(vert_fespace_d, edge_fespace);
      if (trace_space)
      {
         id_ND->AddTraceFaceInterpolator(new IdentityInterpolator);
      }
      else
      {
         id_ND->AddDomainInterpolator(new IdentityInterpolator);
      }
      id_ND->Assemble();
      id_ND->Finalize();

      if (cycle_type < 10)
      {
         Pi = id_ND->ParallelAssemble();
      }
      else
      {
         Array2D<HypreParMatrix *> Pi_blocks;
         id_ND->GetParBlocks(Pi_blocks);
         Pix = Pi_blocks(0,0);
         if (std::max(sdim, vdim) >= 2) { Piy = Pi_blocks(0,1); }
         if (std::max(sdim, vdim) == 3) { Piz = Pi_blocks(0,2); }
      }

      delete id_ND;

      HYPRE_ParCSRMatrix HY_Pi  = (Pi)  ? (HYPRE_ParCSRMatrix) *Pi  : NULL;
      HYPRE_ParCSRMatrix HY_Pix = (Pix) ? (HYPRE_ParCSRMatrix) *Pix : NULL;
      HYPRE_ParCSRMatrix HY_Piy = (Piy) ? (HYPRE_ParCSRMatrix) *Piy : NULL;
      HYPRE_ParCSRMatrix HY_Piz = (Piz) ? (HYPRE_ParCSRMatrix) *Piz : NULL;
      HYPRE_AMSSetInterpolations(ams, HY_Pi, HY_Pix, HY_Piy, HY_Piz);

      delete vert_fespace_d;
   }

   delete vert_fespace;
   delete vert_fec;
}

void HypreAMS::ResetAMSPrecond()
{
#if MFEM_HYPRE_VERSION >= 22600
   /* Read options from ams */
   auto *ams_data = (hypre_AMSData *)ams;

   /* Space dimension */
   HYPRE_Int dim = hypre_AMSDataDimension(ams_data);

   /* Vertex space data */
   hypre_ParCSRMatrix *hy_G = hypre_AMSDataDiscreteGradient(ams_data);

   HYPRE_Int beta_is_zero = hypre_AMSDataBetaIsZero(ams_data);

   /* Vector vertex space data */
   hypre_ParCSRMatrix *hy_Pi hypre_AMSDataPiInterpolation(ams_data);
   hypre_ParCSRMatrix *hy_Pix = ams_data->Pix;
   hypre_ParCSRMatrix *hy_Piy = ams_data->Piy;
   hypre_ParCSRMatrix *hy_Piz = ams_data->Piz;
   HYPRE_Int owns_Pi = hypre_AMSDataOwnsPiInterpolation(ams_data);
   if (owns_Pi)
   {
      ams_data->owns_Pi = 0; // we're stealing Pi
   }

   /* Coordinates of the vertices */
   hypre_ParVector *hy_x = hypre_AMSDataVertexCoordinateX(ams_data);
   hypre_ParVector *hy_y = hypre_AMSDataVertexCoordinateY(ams_data);
   hypre_ParVector *hy_z = hypre_AMSDataVertexCoordinateZ(ams_data);

   /* Solver options */
   HYPRE_Int maxit = hypre_AMSDataMaxIter(ams_data);
   HYPRE_Real tol = hypre_AMSDataTol(ams_data);
   HYPRE_Int cycle_type = hypre_AMSDataCycleType(ams_data);
   HYPRE_Int ams_print_level = hypre_AMSDataPrintLevel(ams_data);

   /* Smoothing and AMG options */
   HYPRE_Int A_relax_type = hypre_AMSDataARelaxType(ams_data);
   HYPRE_Int A_relax_times = hypre_AMSDataARelaxTimes(ams_data);
   HYPRE_Real A_relax_weight = hypre_AMSDataARelaxWeight(ams_data);
   HYPRE_Real A_omega = hypre_AMSDataAOmega(ams_data);
   HYPRE_Int A_cheby_order = hypre_AMSDataAChebyOrder(ams_data);
   HYPRE_Real A_cheby_fraction = hypre_AMSDataAChebyFraction(ams_data);

   HYPRE_Int B_Pi_coarsen_type = hypre_AMSDataPoissonAlphaAMGCoarsenType(ams_data);
   HYPRE_Int B_Pi_agg_levels = hypre_AMSDataPoissonAlphaAMGAggLevels(ams_data);
   HYPRE_Int B_Pi_relax_type = hypre_AMSDataPoissonAlphaAMGRelaxType(ams_data);
   HYPRE_Int B_Pi_coarse_relax_type = ams_data->B_Pi_coarse_relax_type;
   HYPRE_Real B_Pi_theta = hypre_AMSDataPoissonAlphaAMGStrengthThreshold(ams_data);
   HYPRE_Int B_Pi_interp_type = ams_data->B_Pi_interp_type;
   HYPRE_Int B_Pi_Pmax = ams_data->B_Pi_Pmax;

   HYPRE_Int B_G_coarsen_type = hypre_AMSDataPoissonBetaAMGCoarsenType(ams_data);
   HYPRE_Int B_G_agg_levels = hypre_AMSDataPoissonBetaAMGAggLevels(ams_data);
   HYPRE_Int B_G_relax_type = hypre_AMSDataPoissonBetaAMGRelaxType(ams_data);
   HYPRE_Int B_G_coarse_relax_type = ams_data->B_G_coarse_relax_type;
   HYPRE_Real B_G_theta = hypre_AMSDataPoissonBetaAMGStrengthThreshold(ams_data);
   HYPRE_Int B_G_interp_type = ams_data->B_G_interp_type;
   HYPRE_Int B_G_Pmax = ams_data->B_G_Pmax;

   HYPRE_AMSDestroy(ams);
   HYPRE_AMSCreate(&ams);
   ams_data = (hypre_AMSData *)ams;

   HYPRE_AMSSetDimension(ams, dim); // 2D H(div) and 3D H(curl) problems
   HYPRE_AMSSetTol(ams, tol);
   HYPRE_AMSSetMaxIter(ams, maxit); // use as a preconditioner
   HYPRE_AMSSetCycleType(ams, cycle_type);
   HYPRE_AMSSetPrintLevel(ams, ams_print_level);

   HYPRE_AMSSetCoordinateVectors(ams, hy_x, hy_y, hy_z);

   HYPRE_AMSSetDiscreteGradient(ams, hy_G);
   HYPRE_AMSSetCoordinateVectors(ams, hy_x, hy_y, hy_z);
   HYPRE_AMSSetInterpolations(ams, hy_Pi, hy_Pix, hy_Piy, hy_Piz);
   ams_data->owns_Pi = owns_Pi;

   // set additional AMS options
   HYPRE_AMSSetSmoothingOptions(ams, A_relax_type, A_relax_times, A_relax_weight,
                                A_omega);

   hypre_AMSDataAChebyOrder(ams_data) = A_cheby_order;
   hypre_AMSDataAChebyFraction(ams_data) = A_cheby_fraction;

   HYPRE_AMSSetAlphaAMGOptions(ams, B_Pi_coarsen_type, B_Pi_agg_levels,
                               B_Pi_relax_type,
                               B_Pi_theta, B_Pi_interp_type, B_Pi_Pmax);
   HYPRE_AMSSetBetaAMGOptions(ams, B_G_coarsen_type, B_G_agg_levels,
                              B_G_relax_type,
                              B_G_theta, B_G_interp_type, B_G_Pmax);

   HYPRE_AMSSetAlphaAMGCoarseRelaxType(ams, B_Pi_coarse_relax_type);
   HYPRE_AMSSetBetaAMGCoarseRelaxType(ams, B_G_coarse_relax_type);

   ams_data->beta_is_zero = beta_is_zero;

#else
   HYPRE_AMSDestroy(ams);

   MakeSolver(space_dim, ams_cycle_type);

   HYPRE_AMSSetPrintLevel(ams, print_level);
   if (singular) { HYPRE_AMSSetBetaPoissonMatrix(ams, NULL); }

   HYPRE_AMSSetDiscreteGradient(ams, *G);
   if (x != nullptr)
   {
      HYPRE_AMSSetCoordinateVectors(ams,
                                    x ? (HYPRE_ParVector)(*x) : nullptr,
                                    y ? (HYPRE_ParVector)(*y) : nullptr,
                                    z ? (HYPRE_ParVector)(*z) : nullptr);
   }
   else
   {
      HYPRE_AMSSetInterpolations(ams,
                                 Pi ? (HYPRE_ParCSRMatrix) *Pi : nullptr,
                                 Pix ? (HYPRE_ParCSRMatrix) *Pix : nullptr,
                                 Piy ? (HYPRE_ParCSRMatrix) *Piy : nullptr,
                                 Piz ? (HYPRE_ParCSRMatrix) *Piz : nullptr);
   }
#endif
}

void HypreAMS::SetOperator(const Operator &op)
{
   const HypreParMatrix *new_A = dynamic_cast<const HypreParMatrix *>(&op);
   MFEM_VERIFY(new_A, "new Operator must be a HypreParMatrix!");

   if (A) { ResetAMSPrecond(); }

   // update base classes: Operator, Solver, HypreSolver
   height = new_A->Height();
   width  = new_A->Width();
   A = const_cast<HypreParMatrix *>(new_A);

   setup_called = 0;
   delete X;
   delete B;
   B = X = NULL;
   auxB.Delete(); auxB.Reset();
   auxX.Delete(); auxX.Reset();
}

HypreAMS::~HypreAMS()
{
   HYPRE_AMSDestroy(ams);

   delete x;
   delete y;
   delete z;

   delete G;
   delete Pi;
   delete Pix;
   delete Piy;
   delete Piz;
}

void HypreAMS::SetPrintLevel(int print_lvl)
{
   HYPRE_AMSSetPrintLevel(ams, print_lvl);
   print_level = print_lvl;
}

HypreADS::HypreADS(ParFiniteElementSpace *face_fespace)
{
   Init(face_fespace);
}

HypreADS::HypreADS(const HypreParMatrix &A, ParFiniteElementSpace *face_fespace)
   : HypreSolver(&A)
{
   Init(face_fespace);
}

HypreADS::HypreADS(
   const HypreParMatrix &A, HypreParMatrix *C_, HypreParMatrix *G_,
   HypreParVector *x_, HypreParVector *y_, HypreParVector *z_)
   : HypreSolver(&A),
     x(x_), y(y_), z(z_),
     G(G_), C(C_),
     ND_Pi(NULL), ND_Pix(NULL), ND_Piy(NULL), ND_Piz(NULL),
     RT_Pi(NULL), RT_Pix(NULL), RT_Piy(NULL), RT_Piz(NULL)
{
   MFEM_ASSERT(C != NULL, "");
   MFEM_ASSERT(G != NULL, "");
   MFEM_ASSERT(x != NULL, "");
   MFEM_ASSERT(y != NULL, "");
   MFEM_ASSERT(z != NULL, "");

   MakeSolver();

   HYPRE_ADSSetCoordinateVectors(ads, *x, *y, *z);
   HYPRE_ADSSetDiscreteCurl(ads, *C);
   HYPRE_ADSSetDiscreteGradient(ads, *G);
}

void HypreADS::MakeSolver()
{
   int rlx_sweeps       = 1;
   real_t rlx_weight    = 1.0;
   real_t rlx_omega     = 1.0;
#if !defined(HYPRE_USING_GPU)
   int rlx_type         = 2;
   int amg_coarsen_type = 10;
   int amg_agg_levels   = 1;
   int amg_rlx_type     = 8;
   real_t theta         = 0.25;
   int amg_interp_type  = 6;
   int amg_Pmax         = 4;
#else
   int rlx_type         = 1;
   int amg_coarsen_type = 8;
   int amg_agg_levels   = 0;
   int amg_rlx_type     = 18;
   real_t theta         = 0.25;
   int amg_interp_type  = 6;
   int amg_Pmax         = 4;
#endif

   HYPRE_ADSCreate(&ads);

   HYPRE_ADSSetTol(ads, 0.0);
   HYPRE_ADSSetMaxIter(ads, 1); // use as a preconditioner
   HYPRE_ADSSetCycleType(ads, cycle_type);
   HYPRE_ADSSetPrintLevel(ads, 1);

   // set additional ADS options
   HYPRE_ADSSetSmoothingOptions(ads, rlx_type, rlx_sweeps, rlx_weight, rlx_omega);
   HYPRE_ADSSetAMGOptions(ads, amg_coarsen_type, amg_agg_levels, amg_rlx_type,
                          theta, amg_interp_type, amg_Pmax);
   HYPRE_ADSSetAMSOptions(ads, ams_cycle_type, amg_coarsen_type, amg_agg_levels,
                          amg_rlx_type, theta, amg_interp_type, amg_Pmax);

   // The ADS preconditioner requires inverting singular matrices with BoomerAMG,
   // which are handled correctly in hypre's Solve method, but can produce hypre
   // errors in the Setup (specifically in the l1 row norm computation). See the
   // documentation of SetErrorMode() for more details.
   error_mode = IGNORE_HYPRE_ERRORS;
}

void HypreADS::MakeDiscreteMatrices(ParFiniteElementSpace *face_fespace)
{
   const FiniteElementCollection *face_fec = face_fespace->FEColl();
   bool trace_space =
      (dynamic_cast<const RT_Trace_FECollection*>(face_fec) != NULL);

   MFEM_VERIFY(!face_fespace->IsVariableOrder(), "");
   int p = face_fec->GetOrder();

   // define the nodal and edge finite element spaces associated with face_fespace
   ParMesh *pmesh = (ParMesh *) face_fespace->GetMesh();
   FiniteElementCollection *vert_fec, *edge_fec;
   if (trace_space)
   {
      vert_fec = new H1_Trace_FECollection(p, 3);
      edge_fec = new ND_Trace_FECollection(p, 3);
   }
   else
   {
      vert_fec = new H1_FECollection(p, 3);
      edge_fec = new ND_FECollection(p, 3);
   }

   ParFiniteElementSpace *vert_fespace = new ParFiniteElementSpace(pmesh,
                                                                   vert_fec);
   ParFiniteElementSpace *edge_fespace = new ParFiniteElementSpace(pmesh,
                                                                   edge_fec);

   // generate and set the vertex coordinates
   if (p == 1 && pmesh->GetNodes() == NULL)
   {
      ParGridFunction x_coord(vert_fespace);
      ParGridFunction y_coord(vert_fespace);
      ParGridFunction z_coord(vert_fespace);
      real_t *coord;
      for (int i = 0; i < pmesh->GetNV(); i++)
      {
         coord = pmesh -> GetVertex(i);
         x_coord(i) = coord[0];
         y_coord(i) = coord[1];
         z_coord(i) = coord[2];
      }
      x = x_coord.ParallelProject();
      y = y_coord.ParallelProject();
      z = z_coord.ParallelProject();
      x->HypreReadWrite();
      y->HypreReadWrite();
      z->HypreReadWrite();
      HYPRE_ADSSetCoordinateVectors(ads, *x, *y, *z);
   }
   else
   {
      x = NULL;
      y = NULL;
      z = NULL;
   }

   // generate and set the discrete curl
   ParDiscreteLinearOperator *curl;
   curl = new ParDiscreteLinearOperator(edge_fespace, face_fespace);
   if (trace_space)
   {
      curl->AddTraceFaceInterpolator(new CurlInterpolator);
   }
   else
   {
      curl->AddDomainInterpolator(new CurlInterpolator);
   }
   curl->Assemble();
   curl->Finalize();
   C = curl->ParallelAssemble();
   C->CopyColStarts(); // since we'll delete edge_fespace
   HYPRE_ADSSetDiscreteCurl(ads, *C);
   delete curl;

   // generate and set the discrete gradient
   ParDiscreteLinearOperator *grad;
   grad = new ParDiscreteLinearOperator(vert_fespace, edge_fespace);
   if (trace_space)
   {
      grad->AddTraceFaceInterpolator(new GradientInterpolator);
   }
   else
   {
      grad->AddDomainInterpolator(new GradientInterpolator);
   }
   grad->Assemble();
   grad->Finalize();
   G = grad->ParallelAssemble();
   G->CopyColStarts(); // since we'll delete vert_fespace
   G->CopyRowStarts(); // since we'll delete edge_fespace
   HYPRE_ADSSetDiscreteGradient(ads, *G);
   delete grad;

   // generate and set the Nedelec and Raviart-Thomas interpolation matrices
   RT_Pi = RT_Pix = RT_Piy = RT_Piz = NULL;
   ND_Pi = ND_Pix = ND_Piy = ND_Piz = NULL;
   if (p > 1 || pmesh->GetNodes() != NULL)
   {
      ParFiniteElementSpace *vert_fespace_d
         = new ParFiniteElementSpace(pmesh, vert_fec, 3, Ordering::byVDIM);

      ParDiscreteLinearOperator *id_ND;
      id_ND = new ParDiscreteLinearOperator(vert_fespace_d, edge_fespace);
      if (trace_space)
      {
         id_ND->AddTraceFaceInterpolator(new IdentityInterpolator);
      }
      else
      {
         id_ND->AddDomainInterpolator(new IdentityInterpolator);
      }
      id_ND->Assemble();
      id_ND->Finalize();

      if (ams_cycle_type < 10)
      {
         ND_Pi = id_ND->ParallelAssemble();
         ND_Pi->CopyColStarts(); // since we'll delete vert_fespace_d
         ND_Pi->CopyRowStarts(); // since we'll delete edge_fespace
      }
      else
      {
         Array2D<HypreParMatrix *> ND_Pi_blocks;
         id_ND->GetParBlocks(ND_Pi_blocks);
         ND_Pix = ND_Pi_blocks(0,0);
         ND_Piy = ND_Pi_blocks(0,1);
         ND_Piz = ND_Pi_blocks(0,2);
      }

      delete id_ND;

      ParDiscreteLinearOperator *id_RT;
      id_RT = new ParDiscreteLinearOperator(vert_fespace_d, face_fespace);
      if (trace_space)
      {
         id_RT->AddTraceFaceInterpolator(new NormalInterpolator);
      }
      else
      {
         id_RT->AddDomainInterpolator(new IdentityInterpolator);
      }
      id_RT->Assemble();
      id_RT->Finalize();

      if (cycle_type < 10)
      {
         RT_Pi = id_RT->ParallelAssemble();
         RT_Pi->CopyColStarts(); // since we'll delete vert_fespace_d
      }
      else
      {
         Array2D<HypreParMatrix *> RT_Pi_blocks;
         id_RT->GetParBlocks(RT_Pi_blocks);
         RT_Pix = RT_Pi_blocks(0,0);
         RT_Piy = RT_Pi_blocks(0,1);
         RT_Piz = RT_Pi_blocks(0,2);
      }

      delete id_RT;

      HYPRE_ParCSRMatrix HY_RT_Pi, HY_RT_Pix, HY_RT_Piy, HY_RT_Piz;
      HY_RT_Pi  = (RT_Pi)  ? (HYPRE_ParCSRMatrix) *RT_Pi  : NULL;
      HY_RT_Pix = (RT_Pix) ? (HYPRE_ParCSRMatrix) *RT_Pix : NULL;
      HY_RT_Piy = (RT_Piy) ? (HYPRE_ParCSRMatrix) *RT_Piy : NULL;
      HY_RT_Piz = (RT_Piz) ? (HYPRE_ParCSRMatrix) *RT_Piz : NULL;
      HYPRE_ParCSRMatrix HY_ND_Pi, HY_ND_Pix, HY_ND_Piy, HY_ND_Piz;
      HY_ND_Pi  = (ND_Pi)  ? (HYPRE_ParCSRMatrix) *ND_Pi  : NULL;
      HY_ND_Pix = (ND_Pix) ? (HYPRE_ParCSRMatrix) *ND_Pix : NULL;
      HY_ND_Piy = (ND_Piy) ? (HYPRE_ParCSRMatrix) *ND_Piy : NULL;
      HY_ND_Piz = (ND_Piz) ? (HYPRE_ParCSRMatrix) *ND_Piz : NULL;
      HYPRE_ADSSetInterpolations(ads,
                                 HY_RT_Pi, HY_RT_Pix, HY_RT_Piy, HY_RT_Piz,
                                 HY_ND_Pi, HY_ND_Pix, HY_ND_Piy, HY_ND_Piz);

      delete vert_fespace_d;
   }

   delete vert_fec;
   delete vert_fespace;
   delete edge_fec;
   delete edge_fespace;
}

void HypreADS::Init(ParFiniteElementSpace *face_fespace)
{
   MakeSolver();
   MakeDiscreteMatrices(face_fespace);
}

void HypreADS::ResetADSPrecond()
{
   HYPRE_ADSDestroy(ads);

   MakeSolver();

   HYPRE_ADSSetPrintLevel(ads, print_level);

   HYPRE_ADSSetDiscreteCurl(ads, *C);
   HYPRE_ADSSetDiscreteGradient(ads, *G);
   if (x != nullptr)
   {
      MFEM_VERIFY(x && y && z, "");
      HYPRE_ADSSetCoordinateVectors(ads, *x, *y, *z);
   }
   else
   {
      HYPRE_ParCSRMatrix HY_RT_Pi, HY_RT_Pix, HY_RT_Piy, HY_RT_Piz;
      HY_RT_Pi  = (RT_Pi)  ? (HYPRE_ParCSRMatrix) *RT_Pi  : NULL;
      HY_RT_Pix = (RT_Pix) ? (HYPRE_ParCSRMatrix) *RT_Pix : NULL;
      HY_RT_Piy = (RT_Piy) ? (HYPRE_ParCSRMatrix) *RT_Piy : NULL;
      HY_RT_Piz = (RT_Piz) ? (HYPRE_ParCSRMatrix) *RT_Piz : NULL;
      HYPRE_ParCSRMatrix HY_ND_Pi, HY_ND_Pix, HY_ND_Piy, HY_ND_Piz;
      HY_ND_Pi  = (ND_Pi)  ? (HYPRE_ParCSRMatrix) *ND_Pi  : NULL;
      HY_ND_Pix = (ND_Pix) ? (HYPRE_ParCSRMatrix) *ND_Pix : NULL;
      HY_ND_Piy = (ND_Piy) ? (HYPRE_ParCSRMatrix) *ND_Piy : NULL;
      HY_ND_Piz = (ND_Piz) ? (HYPRE_ParCSRMatrix) *ND_Piz : NULL;
      HYPRE_ADSSetInterpolations(ads,
                                 HY_RT_Pi, HY_RT_Pix, HY_RT_Piy, HY_RT_Piz,
                                 HY_ND_Pi, HY_ND_Pix, HY_ND_Piy, HY_ND_Piz);
   }
}

void HypreADS::SetOperator(const Operator &op)
{
   const HypreParMatrix *new_A = dynamic_cast<const HypreParMatrix *>(&op);
   MFEM_VERIFY(new_A, "new Operator must be a HypreParMatrix!");

   if (A) { ResetADSPrecond(); }

   // update base classes: Operator, Solver, HypreSolver
   height = new_A->Height();
   width  = new_A->Width();
   A = const_cast<HypreParMatrix *>(new_A);

   setup_called = 0;
   delete X;
   delete B;
   B = X = NULL;
   auxB.Delete(); auxB.Reset();
   auxX.Delete(); auxX.Reset();
}

HypreADS::~HypreADS()
{
   HYPRE_ADSDestroy(ads);

   delete x;
   delete y;
   delete z;

   delete G;
   delete C;

   delete RT_Pi;
   delete RT_Pix;
   delete RT_Piy;
   delete RT_Piz;

   delete ND_Pi;
   delete ND_Pix;
   delete ND_Piy;
   delete ND_Piz;
}

void HypreADS::SetPrintLevel(int print_lvl)
{
   HYPRE_ADSSetPrintLevel(ads, print_lvl);
   print_level = print_lvl;
}

HypreLOBPCG::HypreMultiVector::HypreMultiVector(int n, HypreParVector & v,
                                                mv_InterfaceInterpreter & interpreter)
   : hpv(NULL),
     nv(n)
{
   mv_ptr = mv_MultiVectorCreateFromSampleVector(&interpreter, nv,
                                                 (HYPRE_ParVector)v);

   HYPRE_ParVector* vecs = NULL;
   {
      mv_TempMultiVector* tmp =
         (mv_TempMultiVector*)mv_MultiVectorGetData(mv_ptr);
      vecs = (HYPRE_ParVector*)(tmp -> vector);
   }

   hpv = new HypreParVector*[nv];
   for (int i=0; i<nv; i++)
   {
      hpv[i] = new HypreParVector(vecs[i]);
   }
}

HypreLOBPCG::HypreMultiVector::~HypreMultiVector()
{
   if ( hpv != NULL )
   {
      for (int i=0; i<nv; i++)
      {
         delete hpv[i];
      }
      delete [] hpv;
   }

   mv_MultiVectorDestroy(mv_ptr);
}

void
HypreLOBPCG::HypreMultiVector::Randomize(HYPRE_Int seed_)
{
   mv_MultiVectorSetRandom(mv_ptr, seed_);
}

HypreParVector &
HypreLOBPCG::HypreMultiVector::GetVector(unsigned int i)
{
   MFEM_ASSERT((int)i < nv, "index out of range");

   return ( *hpv[i] );
}

HypreParVector **
HypreLOBPCG::HypreMultiVector::StealVectors()
{
   HypreParVector ** hpv_ret = hpv;

   hpv = NULL;

   mv_TempMultiVector * mv_tmp =
      (mv_TempMultiVector*)mv_MultiVectorGetData(mv_ptr);

   mv_tmp->ownsVectors = 0;

   for (int i=0; i<nv; i++)
   {
      hpv_ret[i]->SetOwnership(1);
   }

   return hpv_ret;
}

HypreLOBPCG::HypreLOBPCG(MPI_Comm c)
   : comm(c),
     myid(0),
     numProcs(1),
     nev(10),
     seed(75),
     glbSize(-1),
     part(NULL),
     multi_vec(NULL),
     x(NULL),
     subSpaceProj(NULL)
{
   MPI_Comm_size(comm,&numProcs);
   MPI_Comm_rank(comm,&myid);

   HYPRE_ParCSRSetupInterpreter(&interpreter);
   HYPRE_ParCSRSetupMatvec(&matvec_fn);
   HYPRE_LOBPCGCreate(&interpreter, &matvec_fn, &lobpcg_solver);
}

HypreLOBPCG::~HypreLOBPCG()
{
   delete multi_vec;
   delete x;
   delete [] part;

   HYPRE_LOBPCGDestroy(lobpcg_solver);
}

void
HypreLOBPCG::SetTol(real_t tol)
{
   HYPRE_LOBPCGSetTol(lobpcg_solver, tol);
}

void
HypreLOBPCG::SetRelTol(real_t rel_tol)
{
#if MFEM_HYPRE_VERSION >= 21101
   HYPRE_LOBPCGSetRTol(lobpcg_solver, rel_tol);
#else
   MFEM_ABORT("This method requires HYPRE version >= 2.11.1");
#endif
}

void
HypreLOBPCG::SetMaxIter(int max_iter)
{
   HYPRE_LOBPCGSetMaxIter(lobpcg_solver, max_iter);
}

void
HypreLOBPCG::SetPrintLevel(int logging)
{
   if (myid == 0)
   {
      HYPRE_LOBPCGSetPrintLevel(lobpcg_solver, logging);
   }
}

void
HypreLOBPCG::SetPrecondUsageMode(int pcg_mode)
{
   HYPRE_LOBPCGSetPrecondUsageMode(lobpcg_solver, pcg_mode);
}

void
HypreLOBPCG::SetPreconditioner(Solver & precond)
{
   HYPRE_LOBPCGSetPrecond(lobpcg_solver,
                          (HYPRE_PtrToSolverFcn)this->PrecondSolve,
                          (HYPRE_PtrToSolverFcn)this->PrecondSetup,
                          (HYPRE_Solver)&precond);
}

void
HypreLOBPCG::SetOperator(Operator & A)
{
   HYPRE_BigInt locSize = A.Width();

   if (HYPRE_AssumedPartitionCheck())
   {
      part = new HYPRE_BigInt[2];

      MPI_Scan(&locSize, &part[1], 1, HYPRE_MPI_BIG_INT, MPI_SUM, comm);

      part[0] = part[1] - locSize;

      MPI_Allreduce(&locSize, &glbSize, 1, HYPRE_MPI_BIG_INT, MPI_SUM, comm);
   }
   else
   {
      part = new HYPRE_BigInt[numProcs+1];

      MPI_Allgather(&locSize, 1, HYPRE_MPI_BIG_INT,
                    &part[1], 1, HYPRE_MPI_BIG_INT, comm);

      part[0] = 0;
      for (int i=0; i<numProcs; i++)
      {
         part[i+1] += part[i];
      }

      glbSize = part[numProcs];
   }

   if ( x != NULL )
   {
      delete x;
   }

   // Create a distributed vector without a data array.
   const bool is_device_ptr = true;
   x = new HypreParVector(comm,glbSize,NULL,part,is_device_ptr);

   matvec_fn.MatvecCreate  = this->OperatorMatvecCreate;
   matvec_fn.Matvec        = this->OperatorMatvec;
   matvec_fn.MatvecDestroy = this->OperatorMatvecDestroy;

   HYPRE_LOBPCGSetup(lobpcg_solver,(HYPRE_Matrix)&A,NULL,NULL);
}

void
HypreLOBPCG::SetMassMatrix(Operator & M)
{
   matvec_fn.MatvecCreate  = this->OperatorMatvecCreate;
   matvec_fn.Matvec        = this->OperatorMatvec;
   matvec_fn.MatvecDestroy = this->OperatorMatvecDestroy;

   HYPRE_LOBPCGSetupB(lobpcg_solver,(HYPRE_Matrix)&M,NULL);
}

void
HypreLOBPCG::GetEigenvalues(Array<real_t> & eigs) const
{
   // Initialize eigenvalues array with marker values
   eigs.SetSize(nev);

   for (int i=0; i<nev; i++)
   {
      eigs[i] = eigenvalues[i];
   }
}

const HypreParVector &
HypreLOBPCG::GetEigenvector(unsigned int i) const
{
   return multi_vec->GetVector(i);
}

void
HypreLOBPCG::SetInitialVectors(int num_vecs, HypreParVector ** vecs)
{
   // Initialize HypreMultiVector object if necessary
   if ( multi_vec == NULL )
   {
      MFEM_ASSERT(x != NULL, "In HypreLOBPCG::SetInitialVectors()");

      multi_vec = new HypreMultiVector(nev, *x, interpreter);
   }

   // Copy the vectors provided
   for (int i=0; i < min(num_vecs,nev); i++)
   {
      multi_vec->GetVector(i) = *vecs[i];
   }

   // Randomize any remaining vectors
   for (int i=min(num_vecs,nev); i < nev; i++)
   {
      multi_vec->GetVector(i).Randomize(seed);
   }

   // Ensure all vectors are in the proper subspace
   if ( subSpaceProj != NULL )
   {
      HypreParVector y(*x);
      y = multi_vec->GetVector(0);

      for (int i=1; i<nev; i++)
      {
         subSpaceProj->Mult(multi_vec->GetVector(i),
                            multi_vec->GetVector(i-1));
      }
      subSpaceProj->Mult(y,
                         multi_vec->GetVector(nev-1));
   }
}

void
HypreLOBPCG::Solve()
{
   // Initialize HypreMultiVector object if necessary
   if ( multi_vec == NULL )
   {
      MFEM_ASSERT(x != NULL, "In HypreLOBPCG::Solve()");

      multi_vec = new HypreMultiVector(nev, *x, interpreter);
      multi_vec->Randomize(seed);

      if ( subSpaceProj != NULL )
      {
         HypreParVector y(*x);
         y = multi_vec->GetVector(0);

         for (int i=1; i<nev; i++)
         {
            subSpaceProj->Mult(multi_vec->GetVector(i),
                               multi_vec->GetVector(i-1));
         }
         subSpaceProj->Mult(y, multi_vec->GetVector(nev-1));
      }
   }

   eigenvalues.SetSize(nev);
   eigenvalues = NAN;

   // Perform eigenmode calculation
   //
   // The eigenvalues are computed in ascending order (internally the
   // order is determined by the LAPACK routine 'dsydv'.)
   HYPRE_LOBPCGSolve(lobpcg_solver, NULL, *multi_vec, eigenvalues);
}

void *
HypreLOBPCG::OperatorMatvecCreate( void *A,
                                   void *x )
{
   void *matvec_data;

   matvec_data = NULL;

   return ( matvec_data );
}

HYPRE_Int
HypreLOBPCG::OperatorMatvec( void *matvec_data,
                             HYPRE_Complex alpha,
                             void *A,
                             void *x,
                             HYPRE_Complex beta,
                             void *y )
{
   MFEM_VERIFY(alpha == 1.0 && beta == 0.0, "values not supported");

   Operator *Aop = (Operator*)A;

   hypre_ParVector * xPar = (hypre_ParVector *)x;
   hypre_ParVector * yPar = (hypre_ParVector *)y;

   HypreParVector xVec(xPar);
   HypreParVector yVec(yPar);

   Aop->Mult( xVec, yVec );

   // Move data back to hypre's device memory location in case the above Mult
   // operation moved it to host.
   yVec.HypreReadWrite();

   return 0;
}

HYPRE_Int
HypreLOBPCG::OperatorMatvecDestroy( void *matvec_data )
{
   return 0;
}

HYPRE_Int
HypreLOBPCG::PrecondSolve(void *solver,
                          void *A,
                          void *b,
                          void *x)
{
   Solver *PC = (Solver*)solver;

   hypre_ParVector * bPar = (hypre_ParVector *)b;
   hypre_ParVector * xPar = (hypre_ParVector *)x;

   HypreParVector bVec(bPar);
   HypreParVector xVec(xPar);

   PC->Mult( bVec, xVec );

   // Move data back to hypre's device memory location in case the above Mult
   // operation moved it to host.
   xVec.HypreReadWrite();

   return 0;
}

HYPRE_Int
HypreLOBPCG::PrecondSetup(void *solver,
                          void *A,
                          void *b,
                          void *x)
{
   return 0;
}

HypreAME::HypreAME(MPI_Comm comm)
   : myid(0),
     numProcs(1),
     nev(10),
     setT(false),
     ams_precond(NULL),
     eigenvalues(NULL),
     multi_vec(NULL),
     eigenvectors(NULL)
{
   MPI_Comm_size(comm,&numProcs);
   MPI_Comm_rank(comm,&myid);

   HYPRE_AMECreate(&ame_solver);
   HYPRE_AMESetPrintLevel(ame_solver, 0);
}

HypreAME::~HypreAME()
{
   if ( multi_vec )
   {
      mfem_hypre_TFree_host(multi_vec);
   }

   if ( eigenvectors )
   {
      for (int i=0; i<nev; i++)
      {
         delete eigenvectors[i];
      }
   }
   delete [] eigenvectors;

   if ( eigenvalues )
   {
      mfem_hypre_TFree_host(eigenvalues);
   }

   HYPRE_AMEDestroy(ame_solver);
}

void
HypreAME::SetNumModes(int num_eigs)
{
   nev = num_eigs;

   HYPRE_AMESetBlockSize(ame_solver, nev);
}

void
HypreAME::SetTol(real_t tol)
{
   HYPRE_AMESetTol(ame_solver, tol);
}

void
HypreAME::SetRelTol(real_t rel_tol)
{
#if MFEM_HYPRE_VERSION >= 21101
   HYPRE_AMESetRTol(ame_solver, rel_tol);
#else
   MFEM_ABORT("This method requires HYPRE version >= 2.11.1");
#endif
}

void
HypreAME::SetMaxIter(int max_iter)
{
   HYPRE_AMESetMaxIter(ame_solver, max_iter);
}

void
HypreAME::SetPrintLevel(int logging)
{
   if (myid == 0)
   {
      HYPRE_AMESetPrintLevel(ame_solver, logging);
   }
}

void
HypreAME::SetPreconditioner(HypreSolver & precond)
{
   ams_precond = &precond;
}

void
HypreAME::SetOperator(const HypreParMatrix & A)
{
   if ( !setT )
   {
      HYPRE_Solver ams_precond_ptr = (HYPRE_Solver)*ams_precond;

      ams_precond->SetupFcn()(*ams_precond,A,NULL,NULL);

      HYPRE_AMESetAMSSolver(ame_solver, ams_precond_ptr);
   }

   HYPRE_AMESetup(ame_solver);
}

void
HypreAME::SetMassMatrix(const HypreParMatrix & M)
{
   HYPRE_ParCSRMatrix parcsr_M = M;
   HYPRE_AMESetMassMatrix(ame_solver,(HYPRE_ParCSRMatrix)parcsr_M);
}

void
HypreAME::Solve()
{
   HYPRE_AMESolve(ame_solver);

   // Grab a pointer to the eigenvalues from AME
   HYPRE_AMEGetEigenvalues(ame_solver,&eigenvalues);

   // Grad a pointer to the eigenvectors from AME
   HYPRE_AMEGetEigenvectors(ame_solver,&multi_vec);
}

void
HypreAME::GetEigenvalues(Array<real_t> & eigs) const
{
   // Initialize eigenvalues array with marker values
   eigs.SetSize(nev); eigs = -1.0;

   // Copy eigenvalues to eigs array
   for (int i=0; i<nev; i++)
   {
      eigs[i] = eigenvalues[i];
   }
}

void
HypreAME::createDummyVectors() const
{
   eigenvectors = new HypreParVector*[nev];
   for (int i=0; i<nev; i++)
   {
      eigenvectors[i] = new HypreParVector(multi_vec[i]);
      eigenvectors[i]->SetOwnership(1);
   }
}

const HypreParVector &
HypreAME::GetEigenvector(unsigned int i) const
{
   if ( eigenvectors == NULL )
   {
      this->createDummyVectors();
   }

   return *eigenvectors[i];
}

HypreParVector **
HypreAME::StealEigenvectors()
{
   if ( eigenvectors == NULL )
   {
      this->createDummyVectors();
   }

   // Set the local pointers to NULL so that they won't be deleted later
   HypreParVector ** vecs = eigenvectors;
   eigenvectors = NULL;
   multi_vec = NULL;

   return vecs;
}

}

#endif<|MERGE_RESOLUTION|>--- conflicted
+++ resolved
@@ -3041,13 +3041,8 @@
    }
 }
 
-<<<<<<< HEAD
 HypreParMatrix *HypreParMatrixFromBlocks(Array2D<const HypreParMatrix*> &blocks,
-                                         Array2D<double> *blockCoeff)
-=======
-HypreParMatrix * HypreParMatrixFromBlocks(Array2D<HypreParMatrix*> &blocks,
-                                          Array2D<real_t> *blockCoeff)
->>>>>>> 558bb87b
+                                         Array2D<real_t> *blockCoeff)
 {
    const int numBlockRows = blocks.NumRows();
    const int numBlockCols = blocks.NumCols();
