// Copyright (c) 2010, Lawrence Livermore National Security, LLC. Produced at
// the Lawrence Livermore National Laboratory. LLNL-CODE-443211. All Rights
// reserved. See file COPYRIGHT for details.
//
// This file is part of the MFEM library. For more information and source code
// availability see http://mfem.org.
//
// MFEM is free software; you can redistribute it and/or modify it under the
// terms of the GNU Lesser General Public License (as published by the Free
// Software Foundation) version 2.1 dated February 1999.

#ifndef MFEM_MESH_EXTRAS
#define MFEM_MESH_EXTRAS

#include "mfem.hpp"
#include <sstream>

namespace mfem
{

namespace common
{

class ElementMeshStream : public std::stringstream
{
public:
   ElementMeshStream(Element::Type e);
};

<<<<<<< HEAD
/// Merges vertices which lie at the same location
void MergeMeshNodes(Mesh * mesh, int logging);

} // namespace miniapps
=======
} // namespace common
>>>>>>> 67c195af

} // namespace mfem

#endif<|MERGE_RESOLUTION|>--- conflicted
+++ resolved
@@ -27,14 +27,10 @@
    ElementMeshStream(Element::Type e);
 };
 
-<<<<<<< HEAD
 /// Merges vertices which lie at the same location
 void MergeMeshNodes(Mesh * mesh, int logging);
 
-} // namespace miniapps
-=======
 } // namespace common
->>>>>>> 67c195af
 
 } // namespace mfem
 
