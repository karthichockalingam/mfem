// Copyright (c) 2010-2024, Lawrence Livermore National Security, LLC. Produced
// at the Lawrence Livermore National Laboratory. All Rights reserved. See files
// LICENSE and NOTICE for details. LLNL-CODE-806117.
//
// This file is part of the MFEM library. For more information and source code
// availability visit https://mfem.org.
//
// MFEM is free software; you can redistribute it and/or modify it under the
// terms of the BSD-3 license. We welcome feedback and contributions, see file
// CONTRIBUTING.md for details.

#ifndef MFEM_NURBS
#define MFEM_NURBS

#include "../config/config.hpp"
#include "../general/table.hpp"
#include "../linalg/vector.hpp"
#include "element.hpp"
#include "mesh.hpp"
#include "spacing.hpp"
#ifdef MFEM_USE_MPI
#include "../general/communication.hpp"
#endif
#include <iostream>
#include <set>

namespace mfem
{

class GridFunction;


/** @brief A vector of knots in one dimension, with B-spline basis functions of
    a prescribed order.

    @note Order is defined in the sense of "The NURBS book" - 2nd ed - Piegl and
    Tiller, cf. section 2.2.
*/
class KnotVector
{
protected:
   static const int MaxOrder;

<<<<<<< HEAD
   /// Stores the values of all knots.
   Vector knot;

   /// Order of the B-spline basis functions.
   int Order;

   /// Number of control points.
   int NumOfControlPoints;

   /// Number of elements, defined by distinct knots.
   int NumOfElements;
=======
   Vector knot; // Values of knots
   int Order, NumOfControlPoints, NumOfElements;
>>>>>>> 558bb87b

public:
   /// Create an empty KnotVector.
   KnotVector() { }

   /// Create a KnotVector by reading data from stream @a input.
   KnotVector(std::istream &input);

   /** @brief Create a KnotVector with undefined knots (initialized to -1) of
       order @a order and number of control points @a NCP. */
   KnotVector(int order, int NCP);

   /// Copy constructor.
   KnotVector(const KnotVector &kv) { (*this) = kv; }

   KnotVector &operator=(const KnotVector &kv);

   /// Return the number of elements, defined by distinct knots.
   int GetNE()    const { return NumOfElements; }

   /// Return the number of control points.
   int GetNCP()   const { return NumOfControlPoints; }

   /// Return the order.
   int GetOrder() const { return Order; }

   /// Return the number of knots, including multiplicities.
   int Size()     const { return knot.Size(); }

   /// Count the number of elements.
   void GetElements();

   /** @brief Return whether the knot index Order plus @a i is the beginning of
       an element. */
   bool isElement(int i) const { return (knot(Order+i) != knot(Order+i+1)); }

<<<<<<< HEAD
   /// Return the number of control points minus the order.
   int GetNKS() const { return NumOfControlPoints - Order; }

   /** @brief Return the parameter for element reference coordinate @a xi
       in [0,1], for the element beginning at knot @a ni. */
   double getKnotLocation(double xi, int ni) const
   { return (xi*knot(ni+1) + (1. - xi)*knot(ni)); }

   /// Return the index of the knot span containing parameter @a u.
   int findKnotSpan(double u) const;

   // The following functions evaluate shape functions, which are B-spline basis
   // functions.

   /** @brief Calculate the nonvanishing shape function values in @a shape for
       the element corresponding to knot index @a i and element reference
       coordinate @a xi. */
   void CalcShape  (Vector &shape, int i, double xi) const;

   /** @brief Calculate derivatives of the nonvanishing shape function values in
       @a grad for the element corresponding to knot index @a i and element
       reference coordinate @a xi. */
   void CalcDShape (Vector &grad,  int i, double xi) const;

   /** @brief Calculate n-th derivatives (order @a n) of the nonvanishing shape
       function values in @a grad for the element corresponding to knot index
       @a i and element reference coordinate @a xi. */
   void CalcDnShape(Vector &gradn, int n, int i, double xi) const;

   /// Calculate second-order shape function derivatives, using CalcDnShape.
   void CalcD2Shape(Vector &grad2, int i, double xi) const
   { CalcDnShape(grad2, 2, i, xi); }

   /** @brief Gives the locations of the maxima of the KnotVector in reference
       space. The function gives the knot span @a ks, the coordinate in the
       knot span @a xi, and the coordinate of the maximum in parameter space
       @a u. */
   void FindMaxima(Array<int> &ks, Vector &xi, Vector &u) const;

   /** @brief Global curve interpolation through the points @a x (overwritten).
       @a x is an array with the length of the spatial dimension containing
       vectors with spatial coordinates. The control points of the interpolated
       curve are returned in @a x in the same form. */
   void FindInterpolant(Array<Vector*> &x);

   /** Set @a diff, comprised of knots in @a kv not contained in this KnotVector.
       @a kv must be of the same order as this KnotVector. The current
       implementation is not well defined, and the function may have undefined
       behavior, as @a diff may have unset entries at the end. */
   void Difference(const KnotVector &kv, Vector &diff) const;

   /// Uniformly refine by inserting the midpoint of each knot span.
   void UniformRefinement(Vector &newknots) const;

   /** @brief Return a new KnotVector with elevated degree by repeating the
       endpoints of the KnotVector. */
=======
   real_t getKnotLocation(real_t xi, int ni) const
   { return (xi*knot(ni+1) + (1. - xi)*knot(ni)); }

   int findKnotSpan(real_t u) const;

   void CalcShape  (Vector &shape, int i, real_t xi) const;
   void CalcDShape (Vector &grad,  int i, real_t xi) const;
   void CalcDnShape(Vector &gradn, int n, int i, real_t xi) const;
   void CalcD2Shape(Vector &grad2, int i, real_t xi) const
   { CalcDnShape(grad2, 2, i, xi); }

   /** Gives the locations of the maxima of the knotvector in reference space.
       The function gives the knotspan @a ks, the coordinate in the knotspan
       @a xi and the coordinate of the maximum in parameter space @a u */
   void FindMaxima(Array<int> &ks, Vector &xi, Vector &u) const;
   /** Global curve interpolation through the points @a x. @a x is an array with
       the length of the spatial dimension containing vectors with spatial
       coordinates. The control points of the interpolated curve are given in
       @a x in the same form.*/
   void FindInterpolant(Array<Vector*> &x);

   /// Finds the knots in the larger of this and kv, not contained in the other.
   void Difference(const KnotVector &kv, Vector &diff) const;

   /// Refine uniformly with refinement factor @a rf.
   void UniformRefinement(Vector &newknots, int rf) const;
   /// Refine with refinement factor @a rf.
   void Refinement(Vector &newknots, int rf) const;

   /** Returns the coarsening factor needed for non-nested nonuniform spacing
       functions, to result in a single element from which refinement can be
       done. The return value is 1 if uniform or nested spacing is used. */
   int GetCoarseningFactor() const;

   /** For a given coarsening factor @a cf, find the fine knots between the
       coarse knots. */
   Vector GetFineKnots(const int cf) const;

   /** Return a new KnotVector with elevated degree by repeating the endpoints
       of the knot vector. */
>>>>>>> 558bb87b
   /// @note The returned object should be deleted by the caller.
   KnotVector *DegreeElevate(int t) const;

   /// Reverse the knots.
   void Flip();

   /** @brief Print the order, number of control points, and knots.

       The output is formatted for writing a mesh to file. This function is
       called by NURBSPatch::Print. */
   void Print(std::ostream &os) const;

   /** @brief Prints the non-zero shape functions and their first and second
       derivatives associated with the KnotVector per element. Use GetElements()
       to count the elements before using this function. @a samples is the
       number of samples of the shape functions per element.*/
   void PrintFunctions(std::ostream &os, int samples=11) const;

   /// Destroys KnotVector
   ~KnotVector() { }

<<<<<<< HEAD
   /// Access function to knot @a i.
   double &operator[](int i) { return knot(i); }

   /// Const access function to knot @a i.
   const double &operator[](int i) const { return knot(i); }
=======
   real_t &operator[](int i) { return knot(i); }
   const real_t &operator[](int i) const { return knot(i); }

   /// Function to define the distribution of knots for any number of knot spans.
   std::shared_ptr<SpacingFunction> spacing;

   /** Flag to indicate whether the KnotVector has been coarsened, which means
       it is ready for non-nested refinement. */
   bool coarse;
>>>>>>> 558bb87b
};


/** @brief A NURBS patch can be 1D, 2D, or 3D, and is defined as a tensor
    product of KnotVectors. */
class NURBSPatch
{
protected:
<<<<<<< HEAD
   /// B-NET dimensions
   int ni, nj, nk;

   /// Physical dimension plus 1
   int Dim;

   /// Data with the layout (Dim x ni x nj x nk)
   double *data;
=======
   int     ni, nj, nk, Dim;
   real_t *data; // the layout of data is: (Dim x ni x nj x nk)
   // Note that Dim is the spatial dimension plus 1 (homogeneous coordinates).
>>>>>>> 558bb87b

   /// KnotVectors in each direction
   Array<KnotVector *> kv;

   // Special B-NET access functions
   //  - SetLoopDirection(int dir) flattens the multi-dimensional B-NET in the
   //    requested direction. It effectively creates a 1D net in homogeneous
   //    coordinates.
   //  - The slice(int, int) operator is the access function in that flattened
   //    structure. The first int gives the slice and the second int the element
   //    in that slice.
   //  - Both routines are used in 'KnotInsert', `KnotRemove`, 'DegreeElevate',
   //    and 'UniformRefinement'.
   //  - In older implementations, slice(int, int) was implemented as
   //    operator()(int, int).
   int nd; // Number of control points in flattened structure
   int ls; // Number of variables per control point in flattened structure
   int sd; // Stride for data access

   /** @brief Flattens the B-NET in direction @a dir, producing a 1D net.
       Returns the number of variables per knot in flattened structure. */
   int SetLoopDirection(int dir);
<<<<<<< HEAD

   /** @brief Access function for the effectively 1D flattened net, where @a i
       is a knot index, and @a j is an index of a variable per knot. */
   inline       double &slice(int i, int j);
   inline const double &slice(int i, int j) const;
=======
   inline       real_t &slice(int i, int j);
   inline const real_t &slice(int i, int j) const;
>>>>>>> 558bb87b

   /// Copy constructor
   NURBSPatch(NURBSPatch *parent, int dir, int Order, int NCP);

   /// Deletes own data, takes data from @a np, and deletes np.
   void swap(NURBSPatch *np);

   /// Sets dimensions and allocates data, based on KnotVectors.
   /// @a dim is the physical dimension plus 1.
   void init(int dim);

public:
   /// Copy constructor
   NURBSPatch(const NURBSPatch &orig);

   /// Constructor using data read from stream @a input.
   NURBSPatch(std::istream &input);

   /// Constructor for a 2D patch. @a dim is the physical dimension plus 1.
   NURBSPatch(const KnotVector *kv0, const KnotVector *kv1, int dim);

   /// Constructor for a 3D patch.
   NURBSPatch(const KnotVector *kv0, const KnotVector *kv1,
              const KnotVector *kv2, int dim);

   /// Constructor for a patch of dimension equal to the size of @a kv.
   NURBSPatch(Array<const KnotVector *> &kv, int dim);

   /// Copy assignment not supported.
   NURBSPatch& operator=(const NURBSPatch&) = delete;

   /// Deletes data and KnotVectors.
   ~NURBSPatch();

   /** @brief Writes KnotVectors and data to the stream @a os.

       The output is formatted for writing a mesh to file. This function is
       called by NURBSExtension::Print. */
   void Print(std::ostream &os) const;

   /// Increase the order in direction @a dir by @a t >= 0.
   void DegreeElevate(int dir, int t);

<<<<<<< HEAD
   /**  @brief Insert any new knots from @a knot in direction @a dir. If the
        order of @a knot is higher than the current order in direction
        @a dir, then the order is elevated in that direction to match. */
   void KnotInsert(int dir, const KnotVector &knot);

   /** @brief Insert knots from @a knot in direction @a dir. If a knot already
       exists, then it is still added, increasing its multiplicity. */
   void KnotInsert(int dir, const Vector &knot);

   /// Call KnotInsert for each direction with the corresponding @a knot entry.
=======
   /// Insert knots from @a knot determined by @a Difference, in direction @a dir.
   void KnotInsert(int dir, const KnotVector &knot);
   /// Insert knots from @a knot, in direction @a dir.
   void KnotInsert(int dir, const Vector     &knot);

   /// Insert knots from @a knot, in each direction.
>>>>>>> 558bb87b
   void KnotInsert(Array<Vector *> &knot);
   /// Insert knots from @a knot determined by @a Difference, in each direction.
   void KnotInsert(Array<KnotVector *> &knot);

<<<<<<< HEAD
   /// Call DegreeElevate for all directions.
   void DegreeElevate(int t);

   /** @brief Uniformly refine the elements in the patch by calling
       UniformRefinement for each KnotVector in each direction. */
   void UniformRefinement();
=======
   /** @brief Remove knot with value @a knot from direction @a dir.

       The optional input parameter @a ntimes specifies the number of times the
       knot should be removed, default 1. The knot is removed only if the new
       curve (in direction @a dir) deviates from the old curve by less than
       @a tol.

       @returns The number of times the knot was successfully removed. */
   int KnotRemove(int dir, real_t knot, int ntimes=1, real_t tol = 1.0e-12);

   /// Remove all knots in @a knot once.
   void KnotRemove(int dir, Vector const& knot, real_t tol = 1.0e-12);
   /// Remove all knots in @a knot once, for each direction.
   void KnotRemove(Array<Vector *> &knot, real_t tol = 1.0e-12);

   void DegreeElevate(int t);

   /** @brief Refine with optional refinement factor @a rf. Uniform means
       refinement is done everywhere by the same factor, although nonuniform
       spacing functions may be used.

       @param[in] rf Optional refinement factor. If scalar, the factor is used
                     for all dimensions. If an array, factors can be specified
                     for each dimension. */
   void UniformRefinement(int rf = 2);
   void UniformRefinement(Array<int> const& rf);

   /** @brief Coarsen with optional coarsening factor @a cf which divides the
       number of elements in each dimension. Nonuniform spacing functions may be
       used in each direction.

       @param[in] cf  Optional coarsening factor. If scalar, the factor is used
                      for all dimensions. If an array, factors can be specified
                      for each dimension.
       @param[in] tol NURBS geometry deviation tolerance, cf. Algorithm A5.8 of
       "The NURBS Book", 2nd ed, Piegl and Tiller. */
   void Coarsen(int cf = 2, real_t tol = 1.0e-12);
   void Coarsen(Array<int> const& cf, real_t tol = 1.0e-12);

   /// Calls KnotVector::GetCoarseningFactor for each direction.
   void GetCoarseningFactors(Array<int> & f) const;

   /// Marks the KnotVector in each dimension as coarse.
   void SetKnotVectorsCoarse(bool c);
>>>>>>> 558bb87b

   /// Return the number of components stored in the NURBSPatch
   int GetNC() const { return Dim; }

   /// Return the number of KnotVectors, which is the patch dimension.
   int GetNKV() const { return kv.Size(); }

   /// Return a pointer to the KnotVector in direction @a dir.
   /// @note The returned object should NOT be deleted by the caller.
   KnotVector *GetKV(int dir) { return kv[dir]; }

   // Standard B-NET access functions
<<<<<<< HEAD

   /// 1D access function. @a i is a B-NET index, and @a l is a variable index.
   inline       double &operator()(int i, int l);
   inline const double &operator()(int i, int l) const;

   /** @brief 2D access function. @a i, @a j are B-NET indices, and @a l is a
       variable index. */
   inline       double &operator()(int i, int j, int l);
   inline const double &operator()(int i, int j, int l) const;

   /** @brief 3D access function. @a i, @a j, @a k are B-NET indices, and @a l
       is a variable index. */
   inline       double &operator()(int i, int j, int k, int l);
   inline const double &operator()(int i, int j, int k, int l) const;

   /// Compute the 2D rotation matrix @a T for angle @a angle.
   static void Get2DRotationMatrix(double angle, DenseMatrix &T);

   /** @brief Compute the 3D rotation matrix @a T for angle @a angle around
       axis @a n (a 3D vector, not necessarily normalized) and scalar factor
       @a r. */
   static void Get3DRotationMatrix(double n[], double angle, double r,
=======
   inline       real_t &operator()(int i, int j);
   inline const real_t &operator()(int i, int j) const;

   inline       real_t &operator()(int i, int j, int l);
   inline const real_t &operator()(int i, int j, int l) const;

   inline       real_t &operator()(int i, int j, int k, int l);
   inline const real_t &operator()(int i, int j, int k, int l) const;

   static void Get2DRotationMatrix(real_t angle,
                                   DenseMatrix &T);
   static void Get3DRotationMatrix(real_t n[], real_t angle, real_t r,
>>>>>>> 558bb87b
                                   DenseMatrix &T);

   /// Reverse data and knots in direction @a dir.
   void FlipDirection(int dir);

   /// Swap data and KnotVectors in directions @a dir1 and @a dir2.
   /** @note Direction pairs (0,2) and (2,0) are not supported, resulting in an
       error being thrown. */
   void SwapDirections(int dir1, int dir2);

   /// Rotate the NURBSPatch in 2D or 3D..
   /** A rotation of a 2D NURBS-patch requires an angle only. Rotating
       a 3D NURBS-patch requires a normal as well.*/
<<<<<<< HEAD
   void Rotate(double angle, double normal[]= NULL);

   /// Rotate the NURBSPatch, 2D case.
   void Rotate2D(double angle);

   /// Rotate the NURBSPatch, 3D case.
   void Rotate3D(double normal[], double angle);
=======
   void Rotate(real_t angle, real_t normal[]= NULL);
   void Rotate2D(real_t angle);
   void Rotate3D(real_t normal[], real_t angle);
>>>>>>> 558bb87b

   /** Elevate KnotVectors in all directions to degree @a degree if given,
       otherwise to the maximum current degree among all directions. */
   int MakeUniformDegree(int degree = -1);

   /** @brief Given two patches @a p1 and @a p2 of the same dimensions, create
       and return a new patch by merging their knots and data. */
   /// @note The returned object should be deleted by the caller.
   friend NURBSPatch *Interpolate(NURBSPatch &p1, NURBSPatch &p2);

   /// Create and return a new patch by revolving @a patch in 3D.
   /// @note The returned object should be deleted by the caller.
   friend NURBSPatch *Revolve3D(NURBSPatch &patch, real_t n[], real_t ang,
                                int times);
};


#ifdef MFEM_USE_MPI
class ParNURBSExtension;
#endif

class NURBSPatchMap;

/** @brief NURBSExtension generally contains multiple NURBSPatch objects
    spanning an entire Mesh. It also defines and manages DOFs in NURBS finite
    element spaces. */
class NURBSExtension
{
#ifdef MFEM_USE_MPI
   friend class ParNURBSExtension;
#endif
   friend class NURBSPatchMap;

protected:
   /// Order of KnotVectors, see GetOrder() for description.
   int mOrder;

   /// Orders of all KnotVectors
   Array<int> mOrders;

   /// Number of KnotVectors
   int NumOfKnotVectors;

   /// Global entity counts
   int NumOfVertices, NumOfElements, NumOfBdrElements, NumOfDofs;

   /// Local entity counts
   int NumOfActiveVertices, NumOfActiveElems, NumOfActiveBdrElems;
   int NumOfActiveDofs;

   Array<int>  activeVert; // activeVert[glob_vert] = loc_vert or -1
   Array<bool> activeElem;
   Array<bool> activeBdrElem;
   Array<int>  activeDof; // activeDof[glob_dof] = loc_dof + 1 or 0

   /// Patch topology mesh
   Mesh *patchTopo;

   /// Whether this object owns patchTopo
   bool own_topo;

   /// Map from edge indices to KnotVector indices
   Array<int> edge_to_knot;

   /// Set of unique KnotVectors
   Array<KnotVector *> knotVectors;

   /// Comprehensive set of all KnotVectors, one for every edge.
   Array<KnotVector *> knotVectorsCompr;

   /// Weights for each control point or DOF
   Vector weights;

   /** @brief Periodic BC info:
       - dof 2 dof map
       - master and slave boundary indices */
   Array<int> d_to_d;
   Array<int> master;
   Array<int> slave;

   /// Global mesh offsets, meshOffsets == meshVertexOffsets
   Array<int> v_meshOffsets;
   Array<int> e_meshOffsets;
   Array<int> f_meshOffsets;
   Array<int> p_meshOffsets;

   /// Global space offsets, spaceOffsets == dofOffsets
   Array<int> v_spaceOffsets;
   Array<int> e_spaceOffsets;
   Array<int> f_spaceOffsets;
   Array<int> p_spaceOffsets;

   /// Table of DOFs for each element (el_dof) or boundary element (bel_dof).
   Table *el_dof, *bel_dof;

   /// Map from element indices to patch indices
   Array<int> el_to_patch;
   /// Map from boundary element indices to patch indices
   Array<int> bel_to_patch;

   /// Map from element indices to IJK knot span indices
   Array2D<int> el_to_IJK;  // IJK are "knot-span" indices!
   Array2D<int> bel_to_IJK; // they are NOT element indices!

   /// For each patch p, @a patch_to_el[p] lists all elements in the patch.
   std::vector<Array<int>> patch_to_el;
   /// For each patch p, @a patch_to_bel[p] lists all boundary elements in the patch.
   std::vector<Array<int>> patch_to_bel;

   /// Array of all patches in the mesh.
   Array<NURBSPatch*> patches;

   /// Return the unsigned index of the KnotVector for edge @a edge.
   inline int KnotInd(int edge) const;

   /// Access function for the KnotVector associated with edge @a edge.
   /// @note The returned object should NOT be deleted by the caller.
   inline KnotVector *KnotVec(int edge);
   /// Const access function for the KnotVector associated with edge @a edge.
   /// @note The returned object should NOT be deleted by the caller.
   inline const KnotVector *KnotVec(int edge) const;
   /* brief Const access function for the KnotVector associated with edge
      @a edge. The output orientation @a okv is set to @a oedge with sign flipped
      if the KnotVector index associated with edge @a edge is negative. */
   inline const KnotVector *KnotVec(int edge, int oedge, int *okv) const;

   /// Throw an error if any patch has an inconsistent edge-to-knot mapping.
   void CheckPatches();

   /// Throw an error if any boundary patch has invalid KnotVector orientation.
   void CheckBdrPatches();

   /** @brief Return the directions in @a kvdir of the KnotVectors in patch @a p
       based on the the patch edge orientations. Each entry of @a kvdir is -1 if
       the KnotVector direction is flipped, +1 otherwise. */
   void CheckKVDirection(int p, Array <int> &kvdir);

   /**  @brief Create the comprehensive set of KnotVectors. In 1D, this set is
    identical to the unique set of KnotVectors. */
   void CreateComprehensiveKV();

   /**  Update the unique set of KnotVectors. In 1D, this set is identical to
    the comprehensive set of KnotVectors. */
   void UpdateUniqueKV();

   /** @brief Check if the comprehensive array of KnotVectors agrees with the
       unique set of KnotVectors, on each patch. Return false if there is a
       difference, true otherwise. This function throws an error in 1D. */
   bool ConsistentKVSets();

   /// Return KnotVectors in @a kv in each dimension for patch @a p.
   void GetPatchKnotVectors   (int p, Array<KnotVector *> &kv);
   /// Return KnotVectors in @a kv in each dimension for boundary patch @a bp.
   void GetBdrPatchKnotVectors(int bp, Array<KnotVector *> &kv);

   /// Set overall order @a mOrder based on KnotVector orders.
   void SetOrderFromOrders();

   /// Set orders from KnotVector orders.
   void SetOrdersFromKnotVectors();

   // Periodic BC helper functions

   /// Set DOF map sizes to 0.
   void InitDofMap();

   /// Set DOF maps for periodic BC.
   void ConnectBoundaries();
   void ConnectBoundaries1D(int bnd0, int bnd1);
   void ConnectBoundaries2D(int bnd0, int bnd1);
   void ConnectBoundaries3D(int bnd0, int bnd1);

   /** @brief Set the mesh and space offsets, and also count the global
   @a NumOfVertices and the global @a NumOfDofs. */
   void GenerateOffsets();

   /// Count the global @a NumOfElements.
   void CountElements();
   /// Count the global @a NumOfBdrElements.
   void CountBdrElements();

   /// Generate the active mesh elements and return them in @a elements.
   void Get1DElementTopo(Array<Element *> &elements) const;
   void Get2DElementTopo(Array<Element *> &elements) const;
   void Get3DElementTopo(Array<Element *> &elements) const;

   /// Generate the active mesh boundary elements and return them in @a boundary.
   void Get1DBdrElementTopo(Array<Element *> &boundary) const;
   void Get2DBdrElementTopo(Array<Element *> &boundary) const;
   void Get3DBdrElementTopo(Array<Element *> &boundary) const;

   // FE space generation functions

   /** @brief Based on activeElem, count NumOfActiveDofs and generate el_dof,
       el_to_patch, el_to_IJK, activeDof map (global-to-local). */
   void GenerateElementDofTable();

   /** @brief Generate elem_to_global-dof table for the active elements, and
       define el_to_patch, el_to_IJK, activeDof (as bool). */
   void Generate1DElementDofTable();
   void Generate2DElementDofTable();
   void Generate3DElementDofTable();

   /// Call after GenerateElementDofTable to set boundary element DOF table.
   void GenerateBdrElementDofTable();

   /** @brief Generate the table of global DOFs for active boundary elements,
       and define bel_to_patch, bel_to_IJK. */
   void Generate1DBdrElementDofTable();
   void Generate2DBdrElementDofTable();
   void Generate3DBdrElementDofTable();

   // FE --> Patch translation functions

   /// Set the B-NET on each patch using values from @a coords.
   void GetPatchNets  (const Vector &coords, int vdim);
   void Get1DPatchNets(const Vector &coords, int vdim);
   void Get2DPatchNets(const Vector &coords, int vdim);
   void Get3DPatchNets(const Vector &coords, int vdim);

   // Patch --> FE translation functions

   /** @brief Return in @a coords the coordinates from each patch. Side effects:
       delete the patches and update the weights from the patches. */
   void SetSolutionVector  (Vector &coords, int vdim);
   void Set1DSolutionVector(Vector &coords, int vdim);
   void Set2DSolutionVector(Vector &coords, int vdim);
   void Set3DSolutionVector(Vector &coords, int vdim);

   /// Determine activeVert, NumOfActiveVertices from the activeElem array.
   void GenerateActiveVertices();

   /// Determine activeBdrElem, NumOfActiveBdrElems.
   void GenerateActiveBdrElems();

   /** @brief Set the weights in this object to values from active elements in
       @a num_pieces meshes in @a mesh_array. */
   void MergeWeights(Mesh *mesh_array[], int num_pieces);

   /// Set @a patch_to_el.
   void SetPatchToElements();
   /// Set @a patch_to_bel.
   void SetPatchToBdrElements();

   /// To be used by ParNURBSExtension constructor(s)
   NURBSExtension() { }

public:
   /// Copy constructor: deep copy
   NURBSExtension(const NURBSExtension &orig);
<<<<<<< HEAD
   /// Read-in a NURBSExtension from a stream @a input.
   NURBSExtension(std::istream &input);
=======
   /// Read-in a NURBSExtension
   NURBSExtension(std::istream &input, bool spacing=false);
>>>>>>> 558bb87b
   /** @brief Create a NURBSExtension with elevated order by repeating the
       endpoints of the KnotVectors and using uniform weights of 1. */
   /** @note If a KnotVector in @a parent already has order greater than or
       equal to @a newOrder, it will be used unmodified. */
   NURBSExtension(NURBSExtension *parent, int newOrder);
   /** @brief Create a NURBSExtension with elevated KnotVector orders (by
       repeating the endpoints of the KnotVectors and using uniform weights of
       1) as given by the array @a newOrders. */
   /** @a note If a KnotVector in @a parent already has order greater than or
       equal to the corresponding entry in @a newOrder, it will be used
       unmodified. */
   NURBSExtension(NURBSExtension *parent, const Array<int> &newOrders);
   /// Construct a NURBSExtension by merging a partitioned NURBS mesh.
   NURBSExtension(Mesh *mesh_array[], int num_pieces);

   /// Copy assignment not supported.
   NURBSExtension& operator=(const NURBSExtension&) = delete;

   /// Generate connections between boundaries, such as periodic BCs.
   void ConnectBoundaries(Array<int> &master, Array<int> &slave);
   const Array<int> &GetMaster() const { return master; };
   Array<int> &GetMaster()  { return master; };
   const Array<int> &GetSlave() const { return slave; };
   Array<int> &GetSlave()  { return slave; };

   /** @brief Set the DOFs of @a merged to values from active elements in
       @a num_pieces of Gridfunctions @a gf_array. */
   void MergeGridFunctions(GridFunction *gf_array[], int num_pieces,
                           GridFunction &merged);

   /// Destroy a NURBSExtension.
   virtual ~NURBSExtension();

   // Print functions

   /** @brief Writes all patch data to the stream @a os.

       The optional input argument @a comments is a string of comments to be
       printed after the first line (containing version number) of a mesh file.
       The output is formatted for writing a mesh to file. This function is
       called by Mesh::Printer. */
   void Print(std::ostream &os, const std::string &comments = "") const;

   /// Print various mesh characteristics to the stream @a os.
   void PrintCharacteristics(std::ostream &os) const;

   /** @brief Call @a KnotVector::PrintFunctions for all KnotVectors, using a
       separate, newly created ofstream with filename "basename_i.dat" for
       KnotVector i. */
   void PrintFunctions(const char *basename, int samples=11) const;

   // Meta data functions

   /// Return the dimension of the reference space (not physical space).
   int Dimension() const { return patchTopo->Dimension(); }

   /// Return the number of patches.
   int GetNP()     const { return patchTopo->GetNE(); }

   /// Return the number of boundary patches.
   int GetNBP()    const { return patchTopo->GetNBE(); }

   /// Read-only access to the orders of all KnotVectors.
   const Array<int> &GetOrders() const { return mOrders; }

   /** @brief If all KnotVector orders are identical, return that number.
        Otherwise, return NURBSFECollection::VariableOrder. */
   int GetOrder() const { return mOrder; }

   /// Return the number of KnotVectors.
   int GetNKV()  const { return NumOfKnotVectors; }

   /// Return the global number of vertices.
   int GetGNV()  const { return NumOfVertices; }
   /// Return the local number of active vertices.
   int GetNV()   const { return NumOfActiveVertices; }
   /// Return the global number of elements.
   int GetGNE()  const { return NumOfElements; }
   /// Return the number of active elements.
   int GetNE()   const { return NumOfActiveElems; }
   /// Return the global number of boundary elements.
   int GetGNBE() const { return NumOfBdrElements; }
   /// Return the number of active boundary elements.
   int GetNBE()  const { return NumOfActiveBdrElems; }

   /// Return the total number of DOFs.
   int GetNTotalDof() const { return NumOfDofs; }
   /// Return the number of active DOFs.
   int GetNDof()      const { return NumOfActiveDofs; }

   /// Return the local DOF number for a given global DOF number @a glob.
   int GetActiveDof(int glob) const { return activeDof[glob]; };

   /// Return the dof index whilst accounting for periodic boundaries.
   int DofMap(int dof) const
   {
      return (d_to_d.Size() > 0) ? d_to_d[dof] : dof;
   };

   /// Return KnotVectors in @a kv in each dimension for patch @a p.
   void GetPatchKnotVectors(int p, Array<const KnotVector *> &kv) const;

   /// Return KnotVectors in @a kv in each dimension for boundary patch @a bp.
   void GetBdrPatchKnotVectors(int bp, Array<const KnotVector *> &kv) const;

   /// KnotVector read-only access function.
   const KnotVector *GetKnotVector(int i) const { return knotVectors[i]; }

   // Mesh generation functions

   /// Generate the active mesh elements and return them in @a elements.
   void GetElementTopo   (Array<Element *> &elements) const;
   /// Generate the active mesh boundary elements and return them in @a boundary.
   void GetBdrElementTopo(Array<Element *> &boundary) const;

   /// Return true if at least 1 patch is defined, false otherwise.
   bool HavePatches() const { return (patches.Size() != 0); }

   /// Access function for the element DOF table @a el_dof.
   /// @note The returned object should NOT be deleted by the caller.
   Table *GetElementDofTable() { return el_dof; }

   /// Access function for the boundary element DOF table @a bel_dof.
   /// @note The returned object should NOT be deleted by the caller.
   Table *GetBdrElementDofTable() { return bel_dof; }

   /// Get the local to global vertex index map @a lvert_vert.
   void GetVertexLocalToGlobal(Array<int> &lvert_vert);
   /// Get the local to global element index map @a lelem_elem.
   void GetElementLocalToGlobal(Array<int> &lelem_elem);

   /** @brief Set the attribute for patch @a i, which is set to all elements in
       the patch. */
   void SetPatchAttribute(int i, int attr) { patchTopo->SetAttribute(i, attr); }

   /** @brief Get the attribute for patch @a i, which is set to all elements in
       the patch. */
   int GetPatchAttribute(int i) const { return patchTopo->GetAttribute(i); }

   /** @brief Set the attribute for patch boundary element @a i to @a attr, which
       is set to all boundary elements in the patch. */
   void SetPatchBdrAttribute(int i, int attr)
   { patchTopo->SetBdrAttribute(i, attr); }

   /** @brief Get the attribute for boundary patch element @a i, which is set to
       all boundary elements in the patch. */
   int GetPatchBdrAttribute(int i) const
   { return patchTopo->GetBdrAttribute(i); }

   // Load functions

   /// Load element @a i into @a FE.
   void LoadFE(int i, const FiniteElement *FE) const;
   /// Load boundary element @a i into @a BE.
   void LoadBE(int i, const FiniteElement *BE) const;

   /// Access function to the vector of weights @a weights.
   const Vector &GetWeights() const { return  weights; }
   Vector       &GetWeights()       { return  weights; }

   // Translation functions between FE coordinates and IJK patch format.

   /// Define patches in IKJ (B-net) format, using FE coordinates in @a Nodes.
   void ConvertToPatches(const Vector &Nodes);
   /// Set KnotVectors from @a patches and construct mesh and space data.
   void SetKnotsFromPatches();
   /** @brief Set FE coordinates in @a Nodes, using data from @a patches, and
       erase @a patches. */
   void SetCoordsFromPatches(Vector &Nodes);

   /** @brief Read a GridFunction @a sol from stream @a input, written
       patch-by-patch, e.g. with PrintSolution(). */
   void LoadSolution(std::istream &input, GridFunction &sol) const;
   /// Write a GridFunction @a sol patch-by-patch to stream @a os.
   void PrintSolution(const GridFunction &sol, std::ostream &os) const;

   // Refinement methods

   /** @brief Call @a DegreeElevate for all KnotVectors of all patches. For each
       KnotVector, the new degree is
       max(old_degree, min(old_degree + rel_degree, degree)). */
   void DegreeElevate(int rel_degree, int degree = 16);
<<<<<<< HEAD
   /** @brief Uniformly refine the entire mesh by calling @a UniformRefinement
       for all patches. */
   void UniformRefinement();
   /** @brief Insert knots from @a kv into all KnotVectors in all patches. The
       size of @a kv should be the same as @a knotVectors. */
   void KnotInsert(Array<KnotVector *> &kv);
   void KnotInsert(Array<Vector *> &kv);

   /// Return the index of the patch containing element @a elem.
=======

   /** @brief Refine with optional refinement factor @a rf. Uniform means
   refinement is done everywhere by the same factor, although nonuniform
   spacing functions may be used.
   */
   void UniformRefinement(int rf = 2);
   void UniformRefinement(Array<int> const& rf);
   void Coarsen(int cf = 2, real_t tol = 1.0e-12);
   void Coarsen(Array<int> const& cf, real_t tol = 1.0e-12);
   void KnotInsert(Array<KnotVector *> &kv);
   void KnotInsert(Array<Vector *> &kv);

   void KnotRemove(Array<Vector *> &kv, real_t tol = 1.0e-12);

   /** Calls GetCoarseningFactors for each patch and finds the minimum factor
       for each direction that ensures refinement will work in the case of
       non-nested spacing functions. */
   void GetCoarseningFactors(Array<int> & f) const;

   /// Returns the index of the patch containing element @a elem.
>>>>>>> 558bb87b
   int GetElementPatch(int elem) const { return el_to_patch[elem]; }

   /** @brief Return Cartesian indices (i,j) in 2D or (i,j,k) in 3D of element
       @a elem, in the knot-span tensor product ordering for its patch. */
   void GetElementIJK(int elem, Array<int> & ijk);

   /** @brief Return the degrees of freedom in @a dofs on patch @a patch, in
       Cartesian order. */
   void GetPatchDofs(const int patch, Array<int> &dofs);

   /// Return the array of indices of all elements in patch @a patch.
   const Array<int>& GetPatchElements(int patch);
   /// Return the array of indices of all boundary elements in patch @a patch.
   const Array<int>& GetPatchBdrElements(int patch);
};


#ifdef MFEM_USE_MPI
/** @brief Parallel version of NURBSExtension. */
class ParNURBSExtension : public NURBSExtension
{
private:
   /// Partitioning of the global elements by MPI rank
   int *partitioning;

   /// Construct and return a table of DOFs for each global element.
   Table *GetGlobalElementDofTable();
   Table *Get1DGlobalElementDofTable();
   Table *Get2DGlobalElementDofTable();
   Table *Get3DGlobalElementDofTable();

   /** @brief Set active global elements and boundary elements based on MPI
       ranks in @a partition and the array @a active_bel. */
   void SetActive(const int *partition, const Array<bool> &active_bel);
   /// Set up GroupTopology @a gtopo for MPI communication.
   void BuildGroups(const int *partition, const Table &elem_dof);

public:
   GroupTopology gtopo;

   Array<int> ldof_group;

   /// Copy constructor
   ParNURBSExtension(const ParNURBSExtension &orig);

   /** @brief Constructor for an MPI communicator @a comm, a global
       NURBSExtension @a parent, a partitioning @a part of the global elements
       by MPI rank, and a merker @a active_bel of active global boundary
       elements on this rank. The partitioning is deep-copied and will not be
       deleted by this object. */
   ParNURBSExtension(MPI_Comm comm, NURBSExtension *parent, int *part,
                     const Array<bool> &active_bel);

   /** @brief Create a parallel version of @a parent with partitioning as in
       @a par_parent; the @a parent object is destroyed.
       The @a parent can be either a local NURBSExtension or a global one. */
   ParNURBSExtension(NURBSExtension *parent,
                     const ParNURBSExtension *par_parent);

   virtual ~ParNURBSExtension() { delete [] partitioning; }
};
#endif


/** @brief Mapping for mesh vertices and NURBS space DOFs. */
class NURBSPatchMap
{
private:
   /// This object must be associated with exactly one NURBSExtension.
   const NURBSExtension *Ext;

   /// Number of elements in each direction, minus 1.
   int I, J, K;

   /// Vertex of DOF offset for this patch, among all patches.
   int pOffset;
   /// Orientation for this boundary patch (0 in the patch case).
   int opatch;

   /// Patch topology entities for this patch or boundary patch.
   Array<int> verts, edges, faces, oedge, oface;

   inline static int F(const int n, const int N)
   { return (n < 0) ? 0 : ((n >= N) ? 2 : 1); }

   inline static int Or1D(const int n, const int N, const int Or)
   { return (Or > 0) ? n : (N - 1 - n); }

   inline static int Or2D(const int n1, const int n2,
                          const int N1, const int N2, const int Or);

   // The following 2 functions also set verts, edges, faces, orientations etc.

   /// Get the KnotVectors for patch @a p in @a kv.
   void GetPatchKnotVectors   (int p, const KnotVector *kv[]);
   /** @brief Get the KnotVectors for boundary patch @a bp in @a kv, with
       orientations output in @a okv. */
   void GetBdrPatchKnotVectors(int bp, const KnotVector *kv[], int *okv);

public:
   /// Constructor for an object associated with NURBSExtension @a ext.
   NURBSPatchMap(const NURBSExtension *ext) { Ext = ext; }

   /// Return the number of elements in the first direction.
   inline int nx() const { return I + 1; }
   /// Return the number of elements in the second direction (2D or 3D).
   inline int ny() const { return J + 1; }
   /// Return the number of elements in the third direction (3D).
   inline int nz() const { return K + 1; }

   /// Set mesh vertex map for patch @a p with KnotVectors @a kv.
   void SetPatchVertexMap(int p, const KnotVector *kv[]);
   /// Set NURBS space DOF map for patch @a p with KnotVectors @a kv.
   void SetPatchDofMap   (int p, const KnotVector *kv[]);

   /// Set mesh vertex map for boundary patch @a bp with KnotVectors @a kv.
   void SetBdrPatchVertexMap(int bp, const KnotVector *kv[], int *okv);
   /// Set NURBS space DOF map for boundary patch @a bp with KnotVectors @a kv.
   void SetBdrPatchDofMap   (int bp, const KnotVector *kv[], int *okv);

   /// For 1D, return the vertex or DOF at index @a i.
   inline int operator()(const int i) const;
   inline int operator[](const int i) const { return (*this)(i); }

   /// For 2D, return the vertex or DOF at indices @a i, @a j.
   inline int operator()(const int i, const int j) const;

   /// For 3D, return the vertex or DOF at indices @a i, @a j, @a k.
   inline int operator()(const int i, const int j, const int k) const;
};


// Inline function implementations

inline real_t &NURBSPatch::slice(int i, int j)
{
#ifdef MFEM_DEBUG
   if (data == 0 || i < 0 || i >= nd || j < 0 || j > ls)
   {
      mfem_error("NURBSPatch::slice()");
   }
#endif
   return data[j%sd + sd*(i + (j/sd)*nd)];
}

inline const real_t &NURBSPatch::slice(int i, int j) const
{
#ifdef MFEM_DEBUG
   if (data == 0 || i < 0 || i >= nd || j < 0 || j > ls)
   {
      mfem_error("NURBSPatch::slice()");
   }
#endif
   return data[j%sd + sd*(i + (j/sd)*nd)];
}


inline real_t &NURBSPatch::operator()(int i, int l)
{
#ifdef MFEM_DEBUG
   if (data == 0 || i < 0 || i >= ni || nj > 0 || nk > 0 ||
       l < 0 || l >= Dim)
   {
      mfem_error("NURBSPatch::operator() 1D");
   }
#endif

   return data[i*Dim+l];
}

inline const real_t &NURBSPatch::operator()(int i, int l) const
{
#ifdef MFEM_DEBUG
   if (data == 0 || i < 0 || i >= ni ||  nj > 0 || nk > 0 ||
       l < 0 || l >= Dim)
   {
      mfem_error("NURBSPatch::operator() const 1D");
   }
#endif

   return data[i*Dim+l];
}

inline real_t &NURBSPatch::operator()(int i, int j, int l)
{
#ifdef MFEM_DEBUG
   if (data == 0 || i < 0 || i >= ni || j < 0 || j >= nj || nk > 0 ||
       l < 0 || l >= Dim)
   {
      mfem_error("NURBSPatch::operator() 2D");
   }
#endif

   return data[(i+j*ni)*Dim+l];
}

inline const real_t &NURBSPatch::operator()(int i, int j, int l) const
{
#ifdef MFEM_DEBUG
   if (data == 0 || i < 0 || i >= ni || j < 0 || j >= nj || nk > 0 ||
       l < 0 || l >= Dim)
   {
      mfem_error("NURBSPatch::operator() const 2D");
   }
#endif

   return data[(i+j*ni)*Dim+l];
}

inline real_t &NURBSPatch::operator()(int i, int j, int k, int l)
{
#ifdef MFEM_DEBUG
   if (data == 0 || i < 0 || i >= ni || j < 0 || j >= nj || k < 0 ||
       k >= nk || l < 0 || l >= Dim)
   {
      mfem_error("NURBSPatch::operator() 3D");
   }
#endif

   return data[(i+(j+k*nj)*ni)*Dim+l];
}

inline const real_t &NURBSPatch::operator()(int i, int j, int k, int l) const
{
#ifdef MFEM_DEBUG
   if (data == 0 || i < 0 || i >= ni || j < 0 || j >= nj || k < 0 ||
       k >= nk ||  l < 0 || l >= Dim)
   {
      mfem_error("NURBSPatch::operator() const 3D");
   }
#endif

   return data[(i+(j+k*nj)*ni)*Dim+l];
}

inline int NURBSExtension::KnotInd(int edge) const
{
   int kv = edge_to_knot[edge];
   return (kv >= 0) ? kv : (-1-kv);
}

inline KnotVector *NURBSExtension::KnotVec(int edge)
{
   return knotVectors[KnotInd(edge)];
}

inline const KnotVector *NURBSExtension::KnotVec(int edge) const
{
   return knotVectors[KnotInd(edge)];
}

inline const KnotVector *NURBSExtension::KnotVec(int edge, int oedge, int *okv)
const
{
   int kv = edge_to_knot[edge];
   if (kv >= 0)
   {
      *okv = oedge;
      return knotVectors[kv];
   }
   else
   {
      *okv = -oedge;
      return knotVectors[-1-kv];
   }
}


// static method
inline int NURBSPatchMap::Or2D(const int n1, const int n2,
                               const int N1, const int N2, const int Or)
{
   // Needs testing
   switch (Or)
   {
      case 0: return n1 + n2*N1;
      case 1: return n2 + n1*N2;
      case 2: return n2 + (N1 - 1 - n1)*N2;
      case 3: return (N1 - 1 - n1) + n2*N1;
      case 4: return (N1 - 1 - n1) + (N2 - 1 - n2)*N1;
      case 5: return (N2 - 1 - n2) + (N1 - 1 - n1)*N2;
      case 6: return (N2 - 1 - n2) + n1*N2;
      case 7: return n1 + (N2 - 1 - n2)*N1;
   }
#ifdef MFEM_DEBUG
   mfem_error("NURBSPatchMap::Or2D");
#endif
   return -1;
}

inline int NURBSPatchMap::operator()(const int i) const
{
   const int i1 = i - 1;
   switch (F(i1, I))
   {
      case 0: return verts[0];
      case 1: return pOffset + Or1D(i1, I, opatch);
      case 2: return verts[1];
   }
#ifdef MFEM_DEBUG
   mfem_error("NURBSPatchMap::operator() const 1D");
#endif
   return -1;
}

inline int NURBSPatchMap::operator()(const int i, const int j) const
{
   const int i1 = i - 1, j1 = j - 1;
   switch (3*F(j1, J) + F(i1, I))
   {
      case 0: return verts[0];
      case 1: return edges[0] + Or1D(i1, I, oedge[0]);
      case 2: return verts[1];
      case 3: return edges[3] + Or1D(j1, J, -oedge[3]);
      case 4: return pOffset + Or2D(i1, j1, I, J, opatch);
      case 5: return edges[1] + Or1D(j1, J, oedge[1]);
      case 6: return verts[3];
      case 7: return edges[2] + Or1D(i1, I, -oedge[2]);
      case 8: return verts[2];
   }
#ifdef MFEM_DEBUG
   mfem_error("NURBSPatchMap::operator() const 2D");
#endif
   return -1;
}

inline int NURBSPatchMap::operator()(const int i, const int j, const int k)
const
{
   // Needs testing
   const int i1 = i - 1, j1 = j - 1, k1 = k - 1;
   switch (3*(3*F(k1, K) + F(j1, J)) + F(i1, I))
   {
      case  0: return verts[0];
      case  1: return edges[0] + Or1D(i1, I, oedge[0]);
      case  2: return verts[1];
      case  3: return edges[3] + Or1D(j1, J, oedge[3]);
      case  4: return faces[0] + Or2D(i1, J - 1 - j1, I, J, oface[0]);
      case  5: return edges[1] + Or1D(j1, J, oedge[1]);
      case  6: return verts[3];
      case  7: return edges[2] + Or1D(i1, I, oedge[2]);
      case  8: return verts[2];
      case  9: return edges[8] + Or1D(k1, K, oedge[8]);
      case 10: return faces[1] + Or2D(i1, k1, I, K, oface[1]);
      case 11: return edges[9] + Or1D(k1, K, oedge[9]);
      case 12: return faces[4] + Or2D(J - 1 - j1, k1, J, K, oface[4]);
      case 13: return pOffset + I*(J*k1 + j1) + i1;
      case 14: return faces[2] + Or2D(j1, k1, J, K, oface[2]);
      case 15: return edges[11] + Or1D(k1, K, oedge[11]);
      case 16: return faces[3] + Or2D(I - 1 - i1, k1, I, K, oface[3]);
      case 17: return edges[10] + Or1D(k1, K, oedge[10]);
      case 18: return verts[4];
      case 19: return edges[4] + Or1D(i1, I, oedge[4]);
      case 20: return verts[5];
      case 21: return edges[7] + Or1D(j1, J, oedge[7]);
      case 22: return faces[5] + Or2D(i1, j1, I, J, oface[5]);
      case 23: return edges[5] + Or1D(j1, J, oedge[5]);
      case 24: return verts[7];
      case 25: return edges[6] + Or1D(i1, I, oedge[6]);
      case 26: return verts[6];
   }
#ifdef MFEM_DEBUG
   mfem_error("NURBSPatchMap::operator() const 3D");
#endif
   return -1;
}

}

#endif<|MERGE_RESOLUTION|>--- conflicted
+++ resolved
@@ -41,7 +41,6 @@
 protected:
    static const int MaxOrder;
 
-<<<<<<< HEAD
    /// Stores the values of all knots.
    Vector knot;
 
@@ -53,10 +52,6 @@
 
    /// Number of elements, defined by distinct knots.
    int NumOfElements;
-=======
-   Vector knot; // Values of knots
-   int Order, NumOfControlPoints, NumOfElements;
->>>>>>> 558bb87b
 
 public:
    /// Create an empty KnotVector.
@@ -93,17 +88,16 @@
        an element. */
    bool isElement(int i) const { return (knot(Order+i) != knot(Order+i+1)); }
 
-<<<<<<< HEAD
    /// Return the number of control points minus the order.
    int GetNKS() const { return NumOfControlPoints - Order; }
 
    /** @brief Return the parameter for element reference coordinate @a xi
        in [0,1], for the element beginning at knot @a ni. */
-   double getKnotLocation(double xi, int ni) const
+   real_t getKnotLocation(real_t xi, int ni) const
    { return (xi*knot(ni+1) + (1. - xi)*knot(ni)); }
 
    /// Return the index of the knot span containing parameter @a u.
-   int findKnotSpan(double u) const;
+   int findKnotSpan(real_t u) const;
 
    // The following functions evaluate shape functions, which are B-spline basis
    // functions.
@@ -111,20 +105,20 @@
    /** @brief Calculate the nonvanishing shape function values in @a shape for
        the element corresponding to knot index @a i and element reference
        coordinate @a xi. */
-   void CalcShape  (Vector &shape, int i, double xi) const;
+   void CalcShape  (Vector &shape, int i, real_t xi) const;
 
    /** @brief Calculate derivatives of the nonvanishing shape function values in
        @a grad for the element corresponding to knot index @a i and element
        reference coordinate @a xi. */
-   void CalcDShape (Vector &grad,  int i, double xi) const;
+   void CalcDShape (Vector &grad,  int i, real_t xi) const;
 
    /** @brief Calculate n-th derivatives (order @a n) of the nonvanishing shape
        function values in @a grad for the element corresponding to knot index
        @a i and element reference coordinate @a xi. */
-   void CalcDnShape(Vector &gradn, int n, int i, double xi) const;
+   void CalcDnShape(Vector &gradn, int n, int i, real_t xi) const;
 
    /// Calculate second-order shape function derivatives, using CalcDnShape.
-   void CalcD2Shape(Vector &grad2, int i, double xi) const
+   void CalcD2Shape(Vector &grad2, int i, real_t xi) const
    { CalcDnShape(grad2, 2, i, xi); }
 
    /** @brief Gives the locations of the maxima of the KnotVector in reference
@@ -145,38 +139,9 @@
        behavior, as @a diff may have unset entries at the end. */
    void Difference(const KnotVector &kv, Vector &diff) const;
 
-   /// Uniformly refine by inserting the midpoint of each knot span.
-   void UniformRefinement(Vector &newknots) const;
-
-   /** @brief Return a new KnotVector with elevated degree by repeating the
-       endpoints of the KnotVector. */
-=======
-   real_t getKnotLocation(real_t xi, int ni) const
-   { return (xi*knot(ni+1) + (1. - xi)*knot(ni)); }
-
-   int findKnotSpan(real_t u) const;
-
-   void CalcShape  (Vector &shape, int i, real_t xi) const;
-   void CalcDShape (Vector &grad,  int i, real_t xi) const;
-   void CalcDnShape(Vector &gradn, int n, int i, real_t xi) const;
-   void CalcD2Shape(Vector &grad2, int i, real_t xi) const
-   { CalcDnShape(grad2, 2, i, xi); }
-
-   /** Gives the locations of the maxima of the knotvector in reference space.
-       The function gives the knotspan @a ks, the coordinate in the knotspan
-       @a xi and the coordinate of the maximum in parameter space @a u */
-   void FindMaxima(Array<int> &ks, Vector &xi, Vector &u) const;
-   /** Global curve interpolation through the points @a x. @a x is an array with
-       the length of the spatial dimension containing vectors with spatial
-       coordinates. The control points of the interpolated curve are given in
-       @a x in the same form.*/
-   void FindInterpolant(Array<Vector*> &x);
-
-   /// Finds the knots in the larger of this and kv, not contained in the other.
-   void Difference(const KnotVector &kv, Vector &diff) const;
-
-   /// Refine uniformly with refinement factor @a rf.
+   /// Uniformly refine by factor @a rf, by inserting knots in each span.
    void UniformRefinement(Vector &newknots, int rf) const;
+
    /// Refine with refinement factor @a rf.
    void Refinement(Vector &newknots, int rf) const;
 
@@ -189,9 +154,8 @@
        coarse knots. */
    Vector GetFineKnots(const int cf) const;
 
-   /** Return a new KnotVector with elevated degree by repeating the endpoints
-       of the knot vector. */
->>>>>>> 558bb87b
+   /** @brief Return a new KnotVector with elevated degree by repeating the
+       endpoints of the KnotVector. */
    /// @note The returned object should be deleted by the caller.
    KnotVector *DegreeElevate(int t) const;
 
@@ -213,14 +177,10 @@
    /// Destroys KnotVector
    ~KnotVector() { }
 
-<<<<<<< HEAD
    /// Access function to knot @a i.
-   double &operator[](int i) { return knot(i); }
+   real_t &operator[](int i) { return knot(i); }
 
    /// Const access function to knot @a i.
-   const double &operator[](int i) const { return knot(i); }
-=======
-   real_t &operator[](int i) { return knot(i); }
    const real_t &operator[](int i) const { return knot(i); }
 
    /// Function to define the distribution of knots for any number of knot spans.
@@ -229,7 +189,6 @@
    /** Flag to indicate whether the KnotVector has been coarsened, which means
        it is ready for non-nested refinement. */
    bool coarse;
->>>>>>> 558bb87b
 };
 
 
@@ -238,7 +197,7 @@
 class NURBSPatch
 {
 protected:
-<<<<<<< HEAD
+
    /// B-NET dimensions
    int ni, nj, nk;
 
@@ -246,12 +205,7 @@
    int Dim;
 
    /// Data with the layout (Dim x ni x nj x nk)
-   double *data;
-=======
-   int     ni, nj, nk, Dim;
-   real_t *data; // the layout of data is: (Dim x ni x nj x nk)
-   // Note that Dim is the spatial dimension plus 1 (homogeneous coordinates).
->>>>>>> 558bb87b
+   real_t *data;
 
    /// KnotVectors in each direction
    Array<KnotVector *> kv;
@@ -274,16 +228,12 @@
    /** @brief Flattens the B-NET in direction @a dir, producing a 1D net.
        Returns the number of variables per knot in flattened structure. */
    int SetLoopDirection(int dir);
-<<<<<<< HEAD
+
 
    /** @brief Access function for the effectively 1D flattened net, where @a i
        is a knot index, and @a j is an index of a variable per knot. */
-   inline       double &slice(int i, int j);
-   inline const double &slice(int i, int j) const;
-=======
    inline       real_t &slice(int i, int j);
    inline const real_t &slice(int i, int j) const;
->>>>>>> 558bb87b
 
    /// Copy constructor
    NURBSPatch(NURBSPatch *parent, int dir, int Order, int NCP);
@@ -327,7 +277,6 @@
    /// Increase the order in direction @a dir by @a t >= 0.
    void DegreeElevate(int dir, int t);
 
-<<<<<<< HEAD
    /**  @brief Insert any new knots from @a knot in direction @a dir. If the
         order of @a knot is higher than the current order in direction
         @a dir, then the order is elevated in that direction to match. */
@@ -338,26 +287,10 @@
    void KnotInsert(int dir, const Vector &knot);
 
    /// Call KnotInsert for each direction with the corresponding @a knot entry.
-=======
-   /// Insert knots from @a knot determined by @a Difference, in direction @a dir.
-   void KnotInsert(int dir, const KnotVector &knot);
-   /// Insert knots from @a knot, in direction @a dir.
-   void KnotInsert(int dir, const Vector     &knot);
-
-   /// Insert knots from @a knot, in each direction.
->>>>>>> 558bb87b
    void KnotInsert(Array<Vector *> &knot);
    /// Insert knots from @a knot determined by @a Difference, in each direction.
    void KnotInsert(Array<KnotVector *> &knot);
 
-<<<<<<< HEAD
-   /// Call DegreeElevate for all directions.
-   void DegreeElevate(int t);
-
-   /** @brief Uniformly refine the elements in the patch by calling
-       UniformRefinement for each KnotVector in each direction. */
-   void UniformRefinement();
-=======
    /** @brief Remove knot with value @a knot from direction @a dir.
 
        The optional input parameter @a ntimes specifies the number of times the
@@ -402,7 +335,6 @@
 
    /// Marks the KnotVector in each dimension as coarse.
    void SetKnotVectorsCoarse(bool c);
->>>>>>> 558bb87b
 
    /// Return the number of components stored in the NURBSPatch
    int GetNC() const { return Dim; }
@@ -415,43 +347,28 @@
    KnotVector *GetKV(int dir) { return kv[dir]; }
 
    // Standard B-NET access functions
-<<<<<<< HEAD
 
    /// 1D access function. @a i is a B-NET index, and @a l is a variable index.
-   inline       double &operator()(int i, int l);
-   inline const double &operator()(int i, int l) const;
+   inline       real_t &operator()(int i, int l);
+   inline const real_t &operator()(int i, int l) const;
 
    /** @brief 2D access function. @a i, @a j are B-NET indices, and @a l is a
        variable index. */
-   inline       double &operator()(int i, int j, int l);
-   inline const double &operator()(int i, int j, int l) const;
+   inline       real_t &operator()(int i, int j, int l);
+   inline const real_t &operator()(int i, int j, int l) const;
 
    /** @brief 3D access function. @a i, @a j, @a k are B-NET indices, and @a l
        is a variable index. */
-   inline       double &operator()(int i, int j, int k, int l);
-   inline const double &operator()(int i, int j, int k, int l) const;
+   inline       real_t &operator()(int i, int j, int k, int l);
+   inline const real_t &operator()(int i, int j, int k, int l) const;
 
    /// Compute the 2D rotation matrix @a T for angle @a angle.
-   static void Get2DRotationMatrix(double angle, DenseMatrix &T);
+   static void Get2DRotationMatrix(real_t angle, DenseMatrix &T);
 
    /** @brief Compute the 3D rotation matrix @a T for angle @a angle around
        axis @a n (a 3D vector, not necessarily normalized) and scalar factor
        @a r. */
-   static void Get3DRotationMatrix(double n[], double angle, double r,
-=======
-   inline       real_t &operator()(int i, int j);
-   inline const real_t &operator()(int i, int j) const;
-
-   inline       real_t &operator()(int i, int j, int l);
-   inline const real_t &operator()(int i, int j, int l) const;
-
-   inline       real_t &operator()(int i, int j, int k, int l);
-   inline const real_t &operator()(int i, int j, int k, int l) const;
-
-   static void Get2DRotationMatrix(real_t angle,
-                                   DenseMatrix &T);
    static void Get3DRotationMatrix(real_t n[], real_t angle, real_t r,
->>>>>>> 558bb87b
                                    DenseMatrix &T);
 
    /// Reverse data and knots in direction @a dir.
@@ -465,19 +382,13 @@
    /// Rotate the NURBSPatch in 2D or 3D..
    /** A rotation of a 2D NURBS-patch requires an angle only. Rotating
        a 3D NURBS-patch requires a normal as well.*/
-<<<<<<< HEAD
-   void Rotate(double angle, double normal[]= NULL);
+   void Rotate(real_t angle, real_t normal[]= NULL);
 
    /// Rotate the NURBSPatch, 2D case.
-   void Rotate2D(double angle);
+   void Rotate2D(real_t angle);
 
    /// Rotate the NURBSPatch, 3D case.
-   void Rotate3D(double normal[], double angle);
-=======
-   void Rotate(real_t angle, real_t normal[]= NULL);
-   void Rotate2D(real_t angle);
    void Rotate3D(real_t normal[], real_t angle);
->>>>>>> 558bb87b
 
    /** Elevate KnotVectors in all directions to degree @a degree if given,
        otherwise to the maximum current degree among all directions. */
@@ -728,13 +639,8 @@
 public:
    /// Copy constructor: deep copy
    NURBSExtension(const NURBSExtension &orig);
-<<<<<<< HEAD
-   /// Read-in a NURBSExtension from a stream @a input.
-   NURBSExtension(std::istream &input);
-=======
-   /// Read-in a NURBSExtension
+   /// Read-in a NURBSExtension from a stream @a input..
    NURBSExtension(std::istream &input, bool spacing=false);
->>>>>>> 558bb87b
    /** @brief Create a NURBSExtension with elevated order by repeating the
        endpoints of the KnotVectors and using uniform weights of 1. */
    /** @note If a KnotVector in @a parent already has order greater than or
@@ -917,17 +823,6 @@
        KnotVector, the new degree is
        max(old_degree, min(old_degree + rel_degree, degree)). */
    void DegreeElevate(int rel_degree, int degree = 16);
-<<<<<<< HEAD
-   /** @brief Uniformly refine the entire mesh by calling @a UniformRefinement
-       for all patches. */
-   void UniformRefinement();
-   /** @brief Insert knots from @a kv into all KnotVectors in all patches. The
-       size of @a kv should be the same as @a knotVectors. */
-   void KnotInsert(Array<KnotVector *> &kv);
-   void KnotInsert(Array<Vector *> &kv);
-
-   /// Return the index of the patch containing element @a elem.
-=======
 
    /** @brief Refine with optional refinement factor @a rf. Uniform means
    refinement is done everywhere by the same factor, although nonuniform
@@ -937,6 +832,9 @@
    void UniformRefinement(Array<int> const& rf);
    void Coarsen(int cf = 2, real_t tol = 1.0e-12);
    void Coarsen(Array<int> const& cf, real_t tol = 1.0e-12);
+
+   /** @brief Insert knots from @a kv into all KnotVectors in all patches. The
+        size of @a kv should be the same as @a knotVectors. */
    void KnotInsert(Array<KnotVector *> &kv);
    void KnotInsert(Array<Vector *> &kv);
 
@@ -948,7 +846,6 @@
    void GetCoarseningFactors(Array<int> & f) const;
 
    /// Returns the index of the patch containing element @a elem.
->>>>>>> 558bb87b
    int GetElementPatch(int elem) const { return el_to_patch[elem]; }
 
    /** @brief Return Cartesian indices (i,j) in 2D or (i,j,k) in 3D of element
