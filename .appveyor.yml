version: '{build}'

# https://www.appveyor.com/docs/build-environment/#build-worker-images
image: Visual Studio 2017

install:

# Install MS-MPI
- ps: Start-FileDownload 'https://download.microsoft.com/download/B/2/E/B2EB83FE-98C2-4156-834A-E1711E6884FB/MSMpiSetup.exe'
- MSMpiSetup.exe -unattend
- set PATH=C:\Program Files\Microsoft MPI\Bin;%PATH%

# Install MS-MPI SDK
- ps: Start-FileDownload 'https://download.microsoft.com/download/B/2/E/B2EB83FE-98C2-4156-834A-E1711E6884FB/msmpisdk.msi'
- msmpisdk.msi /passive
- set PATH=C:\Program Files\Microsoft MPI\Bin;%PATH%

<<<<<<< HEAD
# Install METIS, use a mirror because the original source server is not always
# up. Original url:
#    http://glaros.dtc.umn.edu/gkhome/fetch/sw/metis/metis-5.1.0.tar.gz
- ps: Start-FileDownload ' https://github.com/mfem/tpls/raw/gh-pages/metis-5.1.0.tar.gz'
=======
# Install METIS
- ps: Start-FileDownload 'https://mfem.github.io/tpls/metis-5.1.0.tar.gz'
>>>>>>> 4d3db426
- 7z x metis-5.1.0.tar.gz -so | 7z x -si -ttar > nul
- cd metis-5.1.0
- ps: ( get-content "GKlib\gk_arch.h") | % { If ($_.ReadCount -ge 52) {$_ -replace "#ifdef __MSC__","#ifdef DISABLE_THIS_ANCIENT_MSC_CHECK"} Else {$_} } | set-content "GKlib\gk_arch.h"
- cmake -H. -Bbuild
# -DCMAKE_BUILD_TYPE=Release
- cmake --build build
- cd ..

# Install hypre
- ps: Start-FileDownload 'https://github.com/hypre-space/hypre/archive/v2.19.0.tar.gz'
- 7z x v2.19.0.tar.gz -so | 7z x -si -ttar > nul
- cd hypre-2.19.0/src
- cmake -H. -Bbuild -DMPI_C_INCLUDE_PATH="C:\Program Files (x86)\Microsoft SDKs\MPI\Include" -DMPI_C_LIBRARIES="C:\Program Files (x86)\Microsoft SDKs\MPI\Lib\x86\msmpi.lib" -DMPI_CXX_LIBRARIES="C:\Program Files (x86)\Microsoft SDKs\MPI\Lib\x86\msmpi.lib" -DMPI_CXX_INCLUDE_PATH="C:\Program Files (x86)\Microsoft SDKs\MPI\Include"
- cmake --build build
- cmake --build build --target install
- cd ../..

# MFEM
before_build:
- cmake -H. -DCMAKE_INSTALL_PREFIX=install -Bbuild_parallel -DMFEM_USE_MPI=TRUE -DMFEM_USE_METIS_5=TRUE -DMPI_CXX_LIBRARIES="C:\Program Files (x86)\Microsoft SDKs\MPI\Lib\x86\msmpi.lib" -DMPI_CXX_INCLUDE_PATH="C:\Program Files (x86)\Microsoft SDKs\MPI\Include" -DHYPRE_DIR=%cd%\hypre-2.19.0\src\hypre -DMETIS_LIBRARIES=%cd%\metis-5.1.0\build\libmetis\Debug\metis.lib -DMETIS_INCLUDE_DIRS=%cd%\metis-5.1.0\include
- cmake -H. -DCMAKE_INSTALL_PREFIX=install -Bbuild_serial -DMFEM_USE_MPI=FALSE

build_script:
- cmake --build build_parallel --config Release -j 4
- cmake --build build_serial --config Release -j 4
- cmake --build build_serial --target exec --config Release -j 4

after_build:
- cd build_serial
- ctest -C Release --output-on-failure<|MERGE_RESOLUTION|>--- conflicted
+++ resolved
@@ -15,15 +15,10 @@
 - msmpisdk.msi /passive
 - set PATH=C:\Program Files\Microsoft MPI\Bin;%PATH%
 
-<<<<<<< HEAD
 # Install METIS, use a mirror because the original source server is not always
 # up. Original url:
 #    http://glaros.dtc.umn.edu/gkhome/fetch/sw/metis/metis-5.1.0.tar.gz
-- ps: Start-FileDownload ' https://github.com/mfem/tpls/raw/gh-pages/metis-5.1.0.tar.gz'
-=======
-# Install METIS
 - ps: Start-FileDownload 'https://mfem.github.io/tpls/metis-5.1.0.tar.gz'
->>>>>>> 4d3db426
 - 7z x metis-5.1.0.tar.gz -so | 7z x -si -ttar > nul
 - cd metis-5.1.0
 - ps: ( get-content "GKlib\gk_arch.h") | % { If ($_.ReadCount -ge 52) {$_ -replace "#ifdef __MSC__","#ifdef DISABLE_THIS_ANCIENT_MSC_CHECK"} Else {$_} } | set-content "GKlib\gk_arch.h"
