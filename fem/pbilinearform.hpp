--- conflicted
+++ resolved
@@ -86,38 +86,28 @@
 
 private:
    /// Copy construction is not supported; body is undefined.
-   ParBilinearForm(const ParBilinearForm &);
+   ParFABilinearForm(const ParFABilinearForm &);
 
    /// Copy assignment is not supported; body is undefined.
-   ParBilinearForm &operator=(const ParBilinearForm &);
+   ParFABilinearForm &operator=(const ParFABilinearForm &);
 
 public:
-<<<<<<< HEAD
+   /// Creates parallel bilinear form associated with the FE space @a *pf.
+   /** The pointer @a pf is not owned by the newly constructed object. */
    ParFABilinearForm(ParFiniteElementSpace *pf)
       : FABilinearForm(pf), pfes(pf),
         p_mat(Operator::Hypre_ParCSR), p_mat_e(Operator::Hypre_ParCSR)
    { keep_nbr_block = false; }
 
+   /** @brief Create a ParBilinearForm on the ParFiniteElementSpace @a *pf,
+       using the same integrators as the ParBilinearForm @a *bf.
+
+       The pointer @a pf is not owned by the newly constructed object.
+
+       The integrators in @a bf are copied as pointers and they are not owned by
+       the newly constructed ParBilinearForm. */
    ParFABilinearForm(ParFiniteElementSpace *pf, ParFABilinearForm *bf)
       : FABilinearForm(pf, bf), pfes(pf),
-=======
-   /// Creates parallel bilinear form associated with the FE space @a *pf.
-   /** The pointer @a pf is not owned by the newly constructed object. */
-   ParBilinearForm(ParFiniteElementSpace *pf)
-      : BilinearForm(pf), pfes(pf),
-        p_mat(Operator::Hypre_ParCSR), p_mat_e(Operator::Hypre_ParCSR)
-   { keep_nbr_block = false; }
-
-   /** @brief Create a ParBilinearForm on the ParFiniteElementSpace @a *pf,
-       using the same integrators as the ParBilinearForm @a *bf.
-
-       The pointer @a pf is not owned by the newly constructed object.
-
-       The integrators in @a bf are copied as pointers and they are not owned by
-       the newly constructed ParBilinearForm. */
-   ParBilinearForm(ParFiniteElementSpace *pf, ParBilinearForm *bf)
-      : BilinearForm(pf, bf), pfes(pf),
->>>>>>> 4987e113
         p_mat(Operator::Hypre_ParCSR), p_mat_e(Operator::Hypre_ParCSR)
    { keep_nbr_block = false; }
 
