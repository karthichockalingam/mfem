--- conflicted
+++ resolved
@@ -732,186 +732,6 @@
    return internal::ceed_path;
 }
 
-<<<<<<< HEAD
-void CeedPAAssemble(const CeedPAOperator& op,
-                    CeedData& ceedData)
-{
-   const FiniteElementSpace &fes = op.fes;
-   const mfem::IntegrationRule &irm = op.ir;
-   Ceed ceed(internal::ceed);
-   mfem::Mesh *mesh = fes.GetMesh();
-   CeedInt nqpts, nelem = mesh->GetNE();
-   CeedInt dim = mesh->SpaceDimension(), vdim = fes.GetVDim();
-
-   mesh->EnsureNodes();
-   InitCeedBasisAndRestriction(fes, irm, ceed, &ceedData.basis, &ceedData.restr);
-
-   const mfem::FiniteElementSpace *mesh_fes = mesh->GetNodalFESpace();
-   MFEM_VERIFY(mesh_fes, "the Mesh has no nodal FE space");
-   InitCeedBasisAndRestriction(*mesh_fes, irm, ceed, &ceedData.mesh_basis,
-                               &ceedData.mesh_restr);
-
-   CeedBasisGetNumQuadraturePoints(ceedData.basis, &nqpts);
-
-   const int qdatasize = op.qdatasize;
-   CeedElemRestrictionCreateStrided(ceed, nelem, nqpts, qdatasize,
-                                    nelem*nqpts*qdatasize, CEED_STRIDES_BACKEND,
-                                    &ceedData.restr_i);
-
-   CeedVectorCreate(ceed, mesh->GetNodes()->Size(), &ceedData.node_coords);
-   CeedVectorSetArray(ceedData.node_coords, CEED_MEM_HOST, CEED_USE_POINTER,
-                      mesh->GetNodes()->GetData());
-
-   CeedVectorCreate(ceed, nelem * nqpts * qdatasize, &ceedData.rho);
-
-   // Context data to be passed to the 'f_build_diff' Q-function.
-   ceedData.build_ctx_data.dim = mesh->Dimension();
-   ceedData.build_ctx_data.space_dim = mesh->SpaceDimension();
-
-   std::string qf_file = GetCeedPath() + op.header;
-   std::string qf;
-
-   // Create the Q-function that builds the operator (i.e. computes its
-   // quadrature data) and set its context data.
-   switch (ceedData.coeff_type)
-   {
-      case CeedCoeff::Const:
-         qf = qf_file + op.const_func;
-         CeedQFunctionCreateInterior(ceed, 1, op.const_qf,
-                                     qf.c_str(),
-                                     &ceedData.build_qfunc);
-         ceedData.build_ctx_data.coeff = ((CeedConstCoeff*)ceedData.coeff)->val;
-         break;
-      case CeedCoeff::Grid:
-         qf = qf_file + op.grid_func;
-         CeedQFunctionCreateInterior(ceed, 1, op.grid_qf,
-                                     qf.c_str(),
-                                     &ceedData.build_qfunc);
-         CeedQFunctionAddInput(ceedData.build_qfunc, "coeff", 1, CEED_EVAL_INTERP);
-         break;
-      default:
-         MFEM_ABORT("This coeff_type is not handled");
-   }
-   CeedQFunctionAddInput(ceedData.build_qfunc, "dx", dim * dim, CEED_EVAL_GRAD);
-   CeedQFunctionAddInput(ceedData.build_qfunc, "weights", 1, CEED_EVAL_WEIGHT);
-   CeedQFunctionAddOutput(ceedData.build_qfunc, "qdata", qdatasize,
-                          CEED_EVAL_NONE);
-
-   CeedQFunctionContextCreate(ceed, &ceedData.build_ctx);
-   CeedQFunctionContextSetData(ceedData.build_ctx, CEED_MEM_HOST, CEED_USE_POINTER,
-                               sizeof(ceedData.build_ctx_data),
-                               &ceedData.build_ctx_data);
-   CeedQFunctionSetContext(ceedData.build_qfunc, ceedData.build_ctx);
-
-   // Create the operator that builds the quadrature data for the operator.
-   CeedOperatorCreate(ceed, ceedData.build_qfunc, NULL, NULL,
-                      &ceedData.build_oper);
-   if (ceedData.coeff_type==CeedCoeff::Grid)
-   {
-      CeedGridCoeff* ceedCoeff = (CeedGridCoeff*)ceedData.coeff;
-      InitCeedBasisAndRestriction(*ceedCoeff->coeff->FESpace(), irm, ceed,
-                                  &ceedCoeff->basis,
-                                  &ceedCoeff->restr);
-      CeedVectorCreate(ceed, ceedCoeff->coeff->FESpace()->GetNDofs(),
-                       &ceedCoeff->coeffVector);
-      CeedVectorSetArray(ceedCoeff->coeffVector, CEED_MEM_HOST, CEED_USE_POINTER,
-                         ceedCoeff->coeff->GetData());
-      CeedOperatorSetField(ceedData.build_oper, "coeff", ceedCoeff->restr,
-                           ceedCoeff->basis, ceedCoeff->coeffVector);
-   }
-   CeedOperatorSetField(ceedData.build_oper, "dx", ceedData.mesh_restr,
-                        ceedData.mesh_basis, CEED_VECTOR_ACTIVE);
-   CeedOperatorSetField(ceedData.build_oper, "weights", CEED_ELEMRESTRICTION_NONE,
-                        ceedData.mesh_basis, CEED_VECTOR_NONE);
-   CeedOperatorSetField(ceedData.build_oper, "qdata", ceedData.restr_i,
-                        CEED_BASIS_COLLOCATED, CEED_VECTOR_ACTIVE);
-
-   // Compute the quadrature data for the operator.
-   CeedOperatorApply(ceedData.build_oper, ceedData.node_coords, ceedData.rho,
-                     CEED_REQUEST_IMMEDIATE);
-
-   // Create the Q-function that defines the action of the operator.
-   qf = qf_file + op.apply_func;//":f_apply_diff";
-   CeedQFunctionCreateInterior(ceed, 1, op.apply_qf,
-                               qf.c_str(),
-                               &ceedData.apply_qfunc);
-   CeedInt dimU = vdim*(op.trial_op==CEED_EVAL_GRAD ? dim : 1);
-   CeedInt dimV = vdim*(op.test_op==CEED_EVAL_GRAD ? dim : 1);
-   CeedQFunctionAddInput(ceedData.apply_qfunc, "u", dimU, op.trial_op);
-   CeedQFunctionAddInput(ceedData.apply_qfunc, "qdata", qdatasize,
-                         CEED_EVAL_NONE);
-   CeedQFunctionAddOutput(ceedData.apply_qfunc, "v", dimV, op.test_op);
-   CeedQFunctionSetContext(ceedData.apply_qfunc, ceedData.build_ctx);
-
-   // Create the diff operator.
-   CeedOperatorCreate(ceed, ceedData.apply_qfunc, NULL, NULL, &ceedData.oper);
-   CeedOperatorSetField(ceedData.oper, "u", ceedData.restr, ceedData.basis,
-                        CEED_VECTOR_ACTIVE);
-   CeedOperatorSetField(ceedData.oper, "qdata", ceedData.restr_i,
-                        CEED_BASIS_COLLOCATED, ceedData.rho);
-   CeedOperatorSetField(ceedData.oper, "v", ceedData.restr, ceedData.basis,
-                        CEED_VECTOR_ACTIVE);
-
-   CeedVectorCreate(ceed, fes.GetNDofs(), &ceedData.u);
-   CeedVectorCreate(ceed, fes.GetNDofs(), &ceedData.v);
-}
-
-void CeedAddMultPA(const CeedData *ceedDataPtr,
-                   const Vector &x,
-                   Vector &y)
-{
-   const CeedScalar *x_ptr;
-   CeedScalar *y_ptr;
-   CeedMemType mem;
-   CeedGetPreferredMemType(internal::ceed, &mem);
-   if ( Device::Allows(Backend::DEVICE_MASK) && mem==CEED_MEM_DEVICE )
-   {
-      x_ptr = x.Read();
-      y_ptr = y.ReadWrite();
-   }
-   else
-   {
-      x_ptr = x.HostRead();
-      y_ptr = y.HostReadWrite();
-      mem = CEED_MEM_HOST;
-   }
-   CeedVectorSetArray(ceedDataPtr->u, mem, CEED_USE_POINTER,
-                      const_cast<CeedScalar*>(x_ptr));
-   CeedVectorSetArray(ceedDataPtr->v, mem, CEED_USE_POINTER, y_ptr);
-
-   CeedOperatorApplyAdd(ceedDataPtr->oper, ceedDataPtr->u, ceedDataPtr->v,
-                        CEED_REQUEST_IMMEDIATE);
-
-   CeedVectorTakeArray(ceedDataPtr->u, mem, const_cast<CeedScalar**>(&x_ptr));
-   CeedVectorTakeArray(ceedDataPtr->v, mem, &y_ptr);
-}
-
-void CeedAssembleDiagonalPA(const CeedData *ceedDataPtr,
-                            Vector &diag)
-{
-   CeedScalar *d_ptr;
-   CeedMemType mem;
-   CeedGetPreferredMemType(internal::ceed, &mem);
-   if ( Device::Allows(Backend::DEVICE_MASK) && mem==CEED_MEM_DEVICE )
-   {
-      d_ptr = diag.ReadWrite();
-   }
-   else
-   {
-      d_ptr = diag.HostReadWrite();
-      mem = CEED_MEM_HOST;
-   }
-   CeedVectorSetArray(ceedDataPtr->v, mem, CEED_USE_POINTER, d_ptr);
-
-   CeedOperatorLinearAssembleAddDiagonal(ceedDataPtr->oper, ceedDataPtr->v,
-                                         CEED_REQUEST_IMMEDIATE);
-
-   CeedVectorTakeArray(ceedDataPtr->v, mem, &d_ptr);
-}
-
-} // namespace mfem
-=======
 #endif // MFEM_USE_CEED
->>>>>>> 1155c003
 
 } // namespace mfem