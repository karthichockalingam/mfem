--- conflicted
+++ resolved
@@ -34,23 +34,16 @@
 void PAHcurlMassAssembleDiagonal2D(const int D1D,
                                    const int Q1D,
                                    const int NE,
-<<<<<<< HEAD
+                                   const bool symmetric,
                                    const Array<double> &bo,
                                    const Array<double> &bc,
                                    const Vector &pa_data,
                                    Vector &diag);
-=======
-                                   const bool symmetric,
-                                   const Array<double> &_Bo,
-                                   const Array<double> &_Bc,
-                                   const Vector &_op,
-                                   Vector &_diag);
->>>>>>> 064eeb65
 
 void PAHcurlMassAssembleDiagonal3D(const int D1D,
                                    const int Q1D,
                                    const int NE,
-<<<<<<< HEAD
+                                   const bool symmetric,
                                    const Array<double> &bo,
                                    const Array<double> &bc,
                                    const Vector &pa_data,
@@ -60,22 +53,16 @@
 void SmemPAHcurlMassAssembleDiagonal3D(const int D1D,
                                        const int Q1D,
                                        const int NE,
+                                       const bool symmetric,
                                        const Array<double> &bo,
                                        const Array<double> &bc,
                                        const Vector &pa_data,
                                        Vector &diag);
-=======
-                                   const bool symmetric,
-                                   const Array<double> &_Bo,
-                                   const Array<double> &_Bc,
-                                   const Vector &_op,
-                                   Vector &_diag);
->>>>>>> 064eeb65
 
 void PAHcurlMassApply2D(const int D1D,
                         const int Q1D,
                         const int NE,
-<<<<<<< HEAD
+                        const bool symmetric,
                         const Array<double> &bo,
                         const Array<double> &bc,
                         const Array<double> &bot,
@@ -83,21 +70,11 @@
                         const Vector &pa_data,
                         const Vector &x,
                         Vector &y);
-=======
-                        const bool symmetric,
-                        const Array<double> &_Bo,
-                        const Array<double> &_Bc,
-                        const Array<double> &_Bot,
-                        const Array<double> &_Bct,
-                        const Vector &_op,
-                        const Vector &_x,
-                        Vector &_y);
->>>>>>> 064eeb65
 
 void PAHcurlMassApply3D(const int D1D,
                         const int Q1D,
                         const int NE,
-<<<<<<< HEAD
+                        const bool symmetric,
                         const Array<double> &bo,
                         const Array<double> &bc,
                         const Array<double> &bot,
@@ -110,6 +87,7 @@
 void SmemPAHcurlMassApply3D(const int D1D,
                             const int Q1D,
                             const int NE,
+                            const bool symmetric,
                             const Array<double> &bo,
                             const Array<double> &bc,
                             const Array<double> &bot,
@@ -117,16 +95,6 @@
                             const Vector &pa_data,
                             const Vector &x,
                             Vector &y);
-=======
-                        const bool symmetric,
-                        const Array<double> &_Bo,
-                        const Array<double> &_Bc,
-                        const Array<double> &_Bot,
-                        const Array<double> &_Bct,
-                        const Vector &_op,
-                        const Vector &_x,
-                        Vector &_y);
->>>>>>> 064eeb65
 
 void PAHdivSetup2D(const int Q1D,
                    const int NE,
@@ -936,31 +904,30 @@
    {
       if (trial_fetype == mfem::FiniteElement::CURL && test_fetype == trial_fetype)
       {
-<<<<<<< HEAD
          if (Device::Allows(Backend::DEVICE_MASK))
          {
             const int ID = (dofs1D << 4) | quad1D;
             switch (ID)
             {
                case 0x23: return SmemPAHcurlMassAssembleDiagonal3D<2,3>(dofs1D, quad1D, ne,
+                                                                           symmetric,
                                                                            mapsO->B, mapsC->B, pa_data, diag);
                case 0x34: return SmemPAHcurlMassAssembleDiagonal3D<3,4>(dofs1D, quad1D, ne,
+                                                                           symmetric,
                                                                            mapsO->B, mapsC->B, pa_data, diag);
                case 0x45: return SmemPAHcurlMassAssembleDiagonal3D<4,5>(dofs1D, quad1D, ne,
+                                                                           symmetric,
                                                                            mapsO->B, mapsC->B, pa_data, diag);
                case 0x56: return SmemPAHcurlMassAssembleDiagonal3D<5,6>(dofs1D, quad1D, ne,
+                                                                           symmetric,
                                                                            mapsO->B, mapsC->B, pa_data, diag);
-               default: return SmemPAHcurlMassAssembleDiagonal3D(dofs1D, quad1D, ne,
+               default: return SmemPAHcurlMassAssembleDiagonal3D(dofs1D, quad1D, ne, symmetric,
                                                                     mapsO->B, mapsC->B, pa_data, diag);
             }
          }
          else
-            PAHcurlMassAssembleDiagonal3D(dofs1D, quad1D, ne,
+            PAHcurlMassAssembleDiagonal3D(dofs1D, quad1D, ne, symmetric,
                                           mapsO->B, mapsC->B, pa_data, diag);
-=======
-         PAHcurlMassAssembleDiagonal3D(dofs1D, quad1D, ne, symmetric,
-                                       mapsO->B, mapsC->B, pa_data, diag);
->>>>>>> 064eeb65
       }
       else if (trial_fetype == mfem::FiniteElement::DIV &&
                test_fetype == trial_fetype)
@@ -1004,35 +971,35 @@
    {
       if (trial_curl && test_curl)
       {
-<<<<<<< HEAD
          if (Device::Allows(Backend::DEVICE_MASK))
          {
             const int ID = (dofs1D << 4) | quad1D;
             switch (ID)
             {
-               case 0x23: return SmemPAHcurlMassApply3D<2,3>(dofs1D, quad1D, ne, mapsO->B,
+               case 0x23: return SmemPAHcurlMassApply3D<2,3>(dofs1D, quad1D, ne, symmetric,
+                                                                mapsO->B,
                                                                 mapsC->B, mapsO->Bt,
                                                                 mapsC->Bt, pa_data, x, y);
-               case 0x34: return SmemPAHcurlMassApply3D<3,4>(dofs1D, quad1D, ne, mapsO->B,
+               case 0x34: return SmemPAHcurlMassApply3D<3,4>(dofs1D, quad1D, ne, symmetric,
+                                                                mapsO->B,
                                                                 mapsC->B, mapsO->Bt,
                                                                 mapsC->Bt, pa_data, x, y);
-               case 0x45: return SmemPAHcurlMassApply3D<4,5>(dofs1D, quad1D, ne, mapsO->B,
+               case 0x45: return SmemPAHcurlMassApply3D<4,5>(dofs1D, quad1D, ne, symmetric,
+                                                                mapsO->B,
                                                                 mapsC->B, mapsO->Bt,
                                                                 mapsC->Bt, pa_data, x, y);
-               case 0x56: return SmemPAHcurlMassApply3D<5,6>(dofs1D, quad1D, ne, mapsO->B,
+               case 0x56: return SmemPAHcurlMassApply3D<5,6>(dofs1D, quad1D, ne, symmetric,
+                                                                mapsO->B,
                                                                 mapsC->B, mapsO->Bt,
                                                                 mapsC->Bt, pa_data, x, y);
-               default: return SmemPAHcurlMassApply3D(dofs1D, quad1D, ne, mapsO->B, mapsC->B,
+               default: return SmemPAHcurlMassApply3D(dofs1D, quad1D, ne, symmetric, mapsO->B,
+                                                         mapsC->B,
                                                          mapsO->Bt, mapsC->Bt, pa_data, x, y);
             }
          }
          else
-            PAHcurlMassApply3D(dofs1D, quad1D, ne, mapsO->B, mapsC->B, mapsO->Bt,
+            PAHcurlMassApply3D(dofs1D, quad1D, ne, symmetric, mapsO->B, mapsC->B, mapsO->Bt,
                                mapsC->Bt, pa_data, x, y);
-=======
-         PAHcurlMassApply3D(dofs1D, quad1D, ne, symmetric, mapsO->B, mapsC->B,
-                            mapsO->Bt, mapsC->Bt, pa_data, x, y);
->>>>>>> 064eeb65
       }
       else if (trial_div && test_div)
       {
