--- conflicted
+++ resolved
@@ -1592,13 +1592,10 @@
    QuadF.HostRead();
 
    const int el_idx = QuadF.GetSpace()->GetEntityIndex(T);
-<<<<<<< HEAD
-=======
    // Handle the case of "interior boundary elements" and FaceQuadratureSpace
    // with FaceType::Boundary.
    if (el_idx < 0) { V = 0.0; return; }
 
->>>>>>> d5aa18f7
    const int ip_idx = QuadF.GetSpace()->GetPermutedIndex(el_idx, ip.index);
 
    if (index == 0 && vdim == QuadF.GetVDim())
@@ -1636,12 +1633,9 @@
    QuadF.HostRead();
    Vector temp(1);
    const int el_idx = QuadF.GetSpace()->GetEntityIndex(T);
-<<<<<<< HEAD
-=======
    // Handle the case of "interior boundary elements" and FaceQuadratureSpace
    // with FaceType::Boundary.
    if (el_idx < 0) { return 0.0; }
->>>>>>> d5aa18f7
    const int ip_idx = QuadF.GetSpace()->GetPermutedIndex(el_idx, ip.index);
    QuadF.GetValues(el_idx, ip_idx, temp);
    return temp[0];
