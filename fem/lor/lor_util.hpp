// Copyright (c) 2010-2023, Lawrence Livermore National Security, LLC. Produced
// at the Lawrence Livermore National Laboratory. All Rights reserved. See files
// LICENSE and NOTICE for details. LLNL-CODE-806117.
//
// This file is part of the MFEM library. For more information and source code
// availability visit https://mfem.org.
//
// MFEM is free software; you can redistribute it and/or modify it under the
// terms of the BSD-3 license. We welcome feedback and contributions, see file
// CONTRIBUTING.md for details.

#ifndef MFEM_LOR_UTIL
#define MFEM_LOR_UTIL

#include "../../config/config.hpp"
#include "../../general/backends.hpp"
#include "../../general/globals.hpp"
#include "../../linalg/dtensor.hpp"

namespace mfem
{

MFEM_HOST_DEVICE inline double Det2D(DeviceMatrix &J)
{
   return J(0,0)*J(1,1) - J(1,0)*J(0,1);
}

MFEM_HOST_DEVICE inline double Det3D(DeviceMatrix &J)
{
   return J(0,0) * (J(1,1) * J(2,2) - J(2,1) * J(1,2)) -
          J(1,0) * (J(0,1) * J(2,2) - J(2,1) * J(0,2)) +
          J(2,0) * (J(0,1) * J(1,2) - J(1,1) * J(0,2));
}

template <int ORDER, int SDIM=2>
MFEM_HOST_DEVICE inline void LORVertexCoordinates2D(
<<<<<<< HEAD
   const fptype *X, int iel_ho, int kx, int ky, fptype vx[4], fptype vy[4])
=======
   const double *X, int iel_ho, int kx, int ky, double **v)
>>>>>>> 1c58d6d3
{
   const int nd1d = ORDER + 1;
   const int nvert_per_el = nd1d*nd1d;

   const int v0 = kx + nd1d*ky;
   const int v1 = kx + 1 + nd1d*ky;
   const int v2 = kx + 1 + nd1d*(ky + 1);
   const int v3 = kx + nd1d*(ky + 1);

   const int e0 = SDIM*(v0 + nvert_per_el*iel_ho);
   const int e1 = SDIM*(v1 + nvert_per_el*iel_ho);
   const int e2 = SDIM*(v2 + nvert_per_el*iel_ho);
   const int e3 = SDIM*(v3 + nvert_per_el*iel_ho);

   // Vertex coordinates
   v[0][0] = X[e0 + 0];
   v[1][0] = X[e0 + 1];

   v[0][1] = X[e1 + 0];
   v[1][1] = X[e1 + 1];

   v[0][2] = X[e2 + 0];
   v[1][2] = X[e2 + 1];

   v[0][3] = X[e3 + 0];
   v[1][3] = X[e3 + 1];

   if (SDIM == 3)
   {
      v[2][0] = X[e0 + 2];
      v[2][1] = X[e1 + 2];
      v[2][2] = X[e2 + 2];
      v[2][3] = X[e3 + 2];
   }
}

template <int ORDER>
MFEM_HOST_DEVICE inline void LORVertexCoordinates3D(
   const fptype *X, int iel_ho, int kx, int ky, int kz,
   fptype vx[8], fptype vy[8], fptype vz[8])
{
   const int dim = 3;
   const int nd1d = ORDER + 1;
   const int nvert_per_el = nd1d*nd1d*nd1d;

   const int v0 = kx + nd1d*(ky + nd1d*kz);
   const int v1 = kx + 1 + nd1d*(ky + nd1d*kz);
   const int v2 = kx + 1 + nd1d*(ky + 1 + nd1d*kz);
   const int v3 = kx + nd1d*(ky + 1 + nd1d*kz);
   const int v4 = kx + nd1d*(ky + nd1d*(kz + 1));
   const int v5 = kx + 1 + nd1d*(ky + nd1d*(kz + 1));
   const int v6 = kx + 1 + nd1d*(ky + 1 + nd1d*(kz + 1));
   const int v7 = kx + nd1d*(ky + 1 + nd1d*(kz + 1));

   const int e0 = dim*(v0 + nvert_per_el*iel_ho);
   const int e1 = dim*(v1 + nvert_per_el*iel_ho);
   const int e2 = dim*(v2 + nvert_per_el*iel_ho);
   const int e3 = dim*(v3 + nvert_per_el*iel_ho);
   const int e4 = dim*(v4 + nvert_per_el*iel_ho);
   const int e5 = dim*(v5 + nvert_per_el*iel_ho);
   const int e6 = dim*(v6 + nvert_per_el*iel_ho);
   const int e7 = dim*(v7 + nvert_per_el*iel_ho);

   vx[0] = X[e0 + 0];
   vy[0] = X[e0 + 1];
   vz[0] = X[e0 + 2];

   vx[1] = X[e1 + 0];
   vy[1] = X[e1 + 1];
   vz[1] = X[e1 + 2];

   vx[2] = X[e2 + 0];
   vy[2] = X[e2 + 1];
   vz[2] = X[e2 + 2];

   vx[3] = X[e3 + 0];
   vy[3] = X[e3 + 1];
   vz[3] = X[e3 + 2];

   vx[4] = X[e4 + 0];
   vy[4] = X[e4 + 1];
   vz[4] = X[e4 + 2];

   vx[5] = X[e5 + 0];
   vy[5] = X[e5 + 1];
   vz[5] = X[e5 + 2];

   vx[6] = X[e6 + 0];
   vy[6] = X[e6 + 1];
   vz[6] = X[e6 + 2];

   vx[7] = X[e7 + 0];
   vy[7] = X[e7 + 1];
   vz[7] = X[e7 + 2];
}

template <int SDIM=2>
MFEM_HOST_DEVICE inline void Jacobian2D(
<<<<<<< HEAD
   const fptype x, const fptype y, const fptype vx[4], const fptype vy[4],
   DeviceMatrix &J)
=======
   const double x, const double y, double **v, DeviceMatrix &J);

template <> MFEM_HOST_DEVICE inline void Jacobian2D<2>(
   const double x, const double y, double **v, DeviceMatrix &J)
{
   J(0,0) = -(1-y)*v[0][0] + (1-y)*v[0][1] + y*v[0][2] - y*v[0][3];
   J(0,1) = -(1-x)*v[0][0] - x*v[0][1] + x*v[0][2] + (1-x)*v[0][3];

   J(1,0) = -(1-y)*v[1][0] + (1-y)*v[1][1] + y*v[1][2] - y*v[1][3];
   J(1,1) = -(1-x)*v[1][0] - x*v[1][1] + x*v[1][2] + (1-x)*v[1][3];
}

template <> MFEM_HOST_DEVICE inline void Jacobian2D<3>(
   const double x, const double y, double **v, DeviceMatrix &J)
>>>>>>> 1c58d6d3
{
   J(0,0) = -(1-y)*v[0][0] + (1-y)*v[0][1] + y*v[0][2] - y*v[0][3];
   J(0,1) = -(1-x)*v[0][0] - x*v[0][1] + x*v[0][2] + (1-x)*v[0][3];

   J(1,0) = -(1-y)*v[1][0] + (1-y)*v[1][1] + y*v[1][2] - y*v[1][3];
   J(1,1) = -(1-x)*v[1][0] - x*v[1][1] + x*v[1][2] + (1-x)*v[1][3];

   J(2,0) = -(1-y)*v[2][0] + (1-y)*v[2][1] + y*v[2][2] - y*v[2][3];
   J(2,1) = -(1-x)*v[2][0] - x*v[2][1] + x*v[2][2] + (1-x)*v[2][3];
}

template <int ORDER, int SDIM, bool RT, bool ND>
MFEM_HOST_DEVICE inline void SetupLORQuadData2D(
   const double *X, int iel_ho, int kx, int ky, DeviceTensor<3> &Q, bool piola)
{
   double vx[4], vy[4], vz[4];
   double *v[] = {vx, vy, vz};
   LORVertexCoordinates2D<ORDER,SDIM>(X, iel_ho, kx, ky, v);

   for (int iqy=0; iqy<2; ++iqy)
   {
      for (int iqx=0; iqx<2; ++iqx)
      {
         const double x = iqx;
         const double y = iqy;
         const double w = 1.0/4.0;

         double J_[SDIM*2];
         DeviceTensor<2> J(J_, SDIM, 2);

         Jacobian2D<SDIM>(x, y, v, J);

         if (SDIM == 2)
         {
            const double detJ = Det2D(J);
            const double w_detJ = w/detJ;
            const double E = J(0,0)*J(0,0) + J(1,0)*J(1,0);
            const double F = J(0,0)*J(0,1) + J(1,0)*J(1,1);
            const double G = J(0,1)*J(0,1) + J(1,1)*J(1,1);
            Q(0,iqy,iqx) = w_detJ * (RT ? E : G); // 1,1
            Q(1,iqy,iqx) = w_detJ * (RT ? F : -F); // 1,2
            Q(2,iqy,iqx) = w_detJ * (RT ? G : E); // 2,2
            Q(3,iqy,iqx) = (ND || RT) ? w_detJ : w*detJ;
         }
         else
         {
            const double E = J(0,0)*J(0,0) + J(1,0)*J(1,0) + J(2,0)*J(2,0);
            const double F = J(0,0)*J(0,1) + J(1,0)*J(1,1) + J(2,0)*J(2,1);
            const double G = J(0,1)*J(0,1) + J(1,1)*J(1,1) + J(2,1)*J(2,1);
            const double detJ = sqrt(E*G - F*F);
            const double w_detJ = w/detJ;
            Q(0,iqy,iqx) = w_detJ * (RT ? E : G); // 1,1
            Q(1,iqy,iqx) = w_detJ * (RT ? F : -F); // 1,2
            Q(2,iqy,iqx) = w_detJ * (RT ? G : E); // 2,2
            Q(3,iqy,iqx) =  (ND || RT) ? w_detJ : w*detJ;
         }
      }
   }
}

MFEM_HOST_DEVICE inline void Jacobian3D(
   const fptype x, const fptype y, const fptype z,
   const fptype vx[8], const fptype vy[8], const fptype vz[8],
   DeviceMatrix &J)
{
   // c: (1-x)(1-y)(1-z)v0[c] + x (1-y)(1-z)v1[c] + x y (1-z)v2[c] + (1-x) y (1-z)v3[c]
   //  + (1-x)(1-y) z   v4[c] + x (1-y) z   v5[c] + x y z    v6[c] + (1-x) y z    v7[c]
   J(0,0) = -(1-y)*(1-z)*vx[0]
            + (1-y)*(1-z)*vx[1] + y*(1-z)*vx[2] - y*(1-z)*vx[3]
            - (1-y)*z*vx[4] + (1-y)*z*vx[5] + y*z*vx[6] - y*z*vx[7];

   J(0,1) = -(1-x)*(1-z)*vx[0]
            - x*(1-z)*vx[1] + x*(1-z)*vx[2] + (1-x)*(1-z)*vx[3]
            - (1-x)*z*vx[4] - x*z*vx[5] + x*z*vx[6] + (1-x)*z*vx[7];

   J(0,2) = -(1-x)*(1-y)*vx[0] - x*(1-y)*vx[1]
            - x*y*vx[2] - (1-x)*y*vx[3] + (1-x)*(1-y)*vx[4]
            + x*(1-y)*vx[5] + x*y*vx[6] + (1-x)*y*vx[7];

   J(1,0) = -(1-y)*(1-z)*vy[0] + (1-y)*(1-z)*vy[1]
            + y*(1-z)*vy[2] - y*(1-z)*vy[3] - (1-y)*z*vy[4]
            + (1-y)*z*vy[5] + y*z*vy[6] - y*z*vy[7];

   J(1,1) = -(1-x)*(1-z)*vy[0] - x*(1-z)*vy[1]
            + x*(1-z)*vy[2] + (1-x)*(1-z)*vy[3]- (1-x)*z*vy[4] -
            x*z*vy[5] + x*z*vy[6] + (1-x)*z*vy[7];

   J(1,2) = -(1-x)*(1-y)*vy[0] - x*(1-y)*vy[1]
            - x*y*vy[2] - (1-x)*y*vy[3] + (1-x)*(1-y)*vy[4]
            + x*(1-y)*vy[5] + x*y*vy[6] + (1-x)*y*vy[7];

   J(2,0) = -(1-y)*(1-z)*vz[0] + (1-y)*(1-z)*vz[1]
            + y*(1-z)*vz[2] - y*(1-z)*vz[3]- (1-y)*z*vz[4] +
            (1-y)*z*vz[5] + y*z*vz[6] - y*z*vz[7];

   J(2,1) = -(1-x)*(1-z)*vz[0] - x*(1-z)*vz[1]
            + x*(1-z)*vz[2] + (1-x)*(1-z)*vz[3] - (1-x)*z*vz[4]
            - x*z*vz[5] + x*z*vz[6] + (1-x)*z*vz[7];

   J(2,2) = -(1-x)*(1-y)*vz[0] - x*(1-y)*vz[1]
            - x*y*vz[2] - (1-x)*y*vz[3] + (1-x)*(1-y)*vz[4]
            + x*(1-y)*vz[5] + x*y*vz[6] + (1-x)*y*vz[7];
}

MFEM_HOST_DEVICE inline void Adjugate3D(const DeviceMatrix &J, DeviceMatrix &A)
{
   A(0,0) = (J(1,1) * J(2,2)) - (J(1,2) * J(2,1));
   A(0,1) = (J(2,1) * J(0,2)) - (J(0,1) * J(2,2));
   A(0,2) = (J(0,1) * J(1,2)) - (J(1,1) * J(0,2));
   A(1,0) = (J(2,0) * J(1,2)) - (J(1,0) * J(2,2));
   A(1,1) = (J(0,0) * J(2,2)) - (J(0,2) * J(2,0));
   A(1,2) = (J(1,0) * J(0,2)) - (J(0,0) * J(1,2));
   A(2,0) = (J(1,0) * J(2,1)) - (J(2,0) * J(1,1));
   A(2,1) = (J(2,0) * J(0,1)) - (J(0,0) * J(2,1));
   A(2,2) = (J(0,0) * J(1,1)) - (J(0,1) * J(1,0));
}

<<<<<<< HEAD
MFEM_HOST_DEVICE inline fptype Det2D(DeviceMatrix &J)
{
   return J(0,0)*J(1,1) - J(1,0)*J(0,1);
}

MFEM_HOST_DEVICE inline fptype Det3D(DeviceMatrix &J)
{
   return J(0,0) * (J(1,1) * J(2,2) - J(2,1) * J(1,2)) -
          J(1,0) * (J(0,1) * J(2,2) - J(2,1) * J(0,2)) +
          J(2,0) * (J(0,1) * J(1,2) - J(1,1) * J(0,2));
}

=======
>>>>>>> 1c58d6d3
}

#endif<|MERGE_RESOLUTION|>--- conflicted
+++ resolved
@@ -20,12 +20,12 @@
 namespace mfem
 {
 
-MFEM_HOST_DEVICE inline double Det2D(DeviceMatrix &J)
+MFEM_HOST_DEVICE inline fptype Det2D(DeviceMatrix &J)
 {
    return J(0,0)*J(1,1) - J(1,0)*J(0,1);
 }
 
-MFEM_HOST_DEVICE inline double Det3D(DeviceMatrix &J)
+MFEM_HOST_DEVICE inline fptype Det3D(DeviceMatrix &J)
 {
    return J(0,0) * (J(1,1) * J(2,2) - J(2,1) * J(1,2)) -
           J(1,0) * (J(0,1) * J(2,2) - J(2,1) * J(0,2)) +
@@ -34,11 +34,7 @@
 
 template <int ORDER, int SDIM=2>
 MFEM_HOST_DEVICE inline void LORVertexCoordinates2D(
-<<<<<<< HEAD
-   const fptype *X, int iel_ho, int kx, int ky, fptype vx[4], fptype vy[4])
-=======
-   const double *X, int iel_ho, int kx, int ky, double **v)
->>>>>>> 1c58d6d3
+   const fptype *X, int iel_ho, int kx, int ky, fptype **v)
 {
    const int nd1d = ORDER + 1;
    const int nvert_per_el = nd1d*nd1d;
@@ -137,14 +133,10 @@
 
 template <int SDIM=2>
 MFEM_HOST_DEVICE inline void Jacobian2D(
-<<<<<<< HEAD
-   const fptype x, const fptype y, const fptype vx[4], const fptype vy[4],
-   DeviceMatrix &J)
-=======
-   const double x, const double y, double **v, DeviceMatrix &J);
+   const fptype x, const fptype y, fptype **v, DeviceMatrix &J);
 
 template <> MFEM_HOST_DEVICE inline void Jacobian2D<2>(
-   const double x, const double y, double **v, DeviceMatrix &J)
+   const fptype x, const fptype y, fptype **v, DeviceMatrix &J)
 {
    J(0,0) = -(1-y)*v[0][0] + (1-y)*v[0][1] + y*v[0][2] - y*v[0][3];
    J(0,1) = -(1-x)*v[0][0] - x*v[0][1] + x*v[0][2] + (1-x)*v[0][3];
@@ -154,8 +146,7 @@
 }
 
 template <> MFEM_HOST_DEVICE inline void Jacobian2D<3>(
-   const double x, const double y, double **v, DeviceMatrix &J)
->>>>>>> 1c58d6d3
+   const fptype x, const fptype y, fptype **v, DeviceMatrix &J)
 {
    J(0,0) = -(1-y)*v[0][0] + (1-y)*v[0][1] + y*v[0][2] - y*v[0][3];
    J(0,1) = -(1-x)*v[0][0] - x*v[0][1] + x*v[0][2] + (1-x)*v[0][3];
@@ -169,32 +160,32 @@
 
 template <int ORDER, int SDIM, bool RT, bool ND>
 MFEM_HOST_DEVICE inline void SetupLORQuadData2D(
-   const double *X, int iel_ho, int kx, int ky, DeviceTensor<3> &Q, bool piola)
-{
-   double vx[4], vy[4], vz[4];
-   double *v[] = {vx, vy, vz};
+   const fptype *X, int iel_ho, int kx, int ky, DeviceTensor<3> &Q, bool piola)
+{
+   fptype vx[4], vy[4], vz[4];
+   fptype *v[] = {vx, vy, vz};
    LORVertexCoordinates2D<ORDER,SDIM>(X, iel_ho, kx, ky, v);
 
    for (int iqy=0; iqy<2; ++iqy)
    {
       for (int iqx=0; iqx<2; ++iqx)
       {
-         const double x = iqx;
-         const double y = iqy;
-         const double w = 1.0/4.0;
-
-         double J_[SDIM*2];
+         const fptype x = iqx;
+         const fptype y = iqy;
+         const fptype w = 1.0/4.0;
+
+         fptype J_[SDIM*2];
          DeviceTensor<2> J(J_, SDIM, 2);
 
          Jacobian2D<SDIM>(x, y, v, J);
 
          if (SDIM == 2)
          {
-            const double detJ = Det2D(J);
-            const double w_detJ = w/detJ;
-            const double E = J(0,0)*J(0,0) + J(1,0)*J(1,0);
-            const double F = J(0,0)*J(0,1) + J(1,0)*J(1,1);
-            const double G = J(0,1)*J(0,1) + J(1,1)*J(1,1);
+            const fptype detJ = Det2D(J);
+            const fptype w_detJ = w/detJ;
+            const fptype E = J(0,0)*J(0,0) + J(1,0)*J(1,0);
+            const fptype F = J(0,0)*J(0,1) + J(1,0)*J(1,1);
+            const fptype G = J(0,1)*J(0,1) + J(1,1)*J(1,1);
             Q(0,iqy,iqx) = w_detJ * (RT ? E : G); // 1,1
             Q(1,iqy,iqx) = w_detJ * (RT ? F : -F); // 1,2
             Q(2,iqy,iqx) = w_detJ * (RT ? G : E); // 2,2
@@ -202,11 +193,11 @@
          }
          else
          {
-            const double E = J(0,0)*J(0,0) + J(1,0)*J(1,0) + J(2,0)*J(2,0);
-            const double F = J(0,0)*J(0,1) + J(1,0)*J(1,1) + J(2,0)*J(2,1);
-            const double G = J(0,1)*J(0,1) + J(1,1)*J(1,1) + J(2,1)*J(2,1);
-            const double detJ = sqrt(E*G - F*F);
-            const double w_detJ = w/detJ;
+            const fptype E = J(0,0)*J(0,0) + J(1,0)*J(1,0) + J(2,0)*J(2,0);
+            const fptype F = J(0,0)*J(0,1) + J(1,0)*J(1,1) + J(2,0)*J(2,1);
+            const fptype G = J(0,1)*J(0,1) + J(1,1)*J(1,1) + J(2,1)*J(2,1);
+            const fptype detJ = sqrt(E*G - F*F);
+            const fptype w_detJ = w/detJ;
             Q(0,iqy,iqx) = w_detJ * (RT ? E : G); // 1,1
             Q(1,iqy,iqx) = w_detJ * (RT ? F : -F); // 1,2
             Q(2,iqy,iqx) = w_detJ * (RT ? G : E); // 2,2
@@ -273,21 +264,6 @@
    A(2,2) = (J(0,0) * J(1,1)) - (J(0,1) * J(1,0));
 }
 
-<<<<<<< HEAD
-MFEM_HOST_DEVICE inline fptype Det2D(DeviceMatrix &J)
-{
-   return J(0,0)*J(1,1) - J(1,0)*J(0,1);
-}
-
-MFEM_HOST_DEVICE inline fptype Det3D(DeviceMatrix &J)
-{
-   return J(0,0) * (J(1,1) * J(2,2) - J(2,1) * J(1,2)) -
-          J(1,0) * (J(0,1) * J(2,2) - J(2,1) * J(0,2)) +
-          J(2,0) * (J(0,1) * J(1,2) - J(1,1) * J(0,2));
-}
-
-=======
->>>>>>> 1c58d6d3
 }
 
 #endif