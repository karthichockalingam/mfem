// Copyright (c) 2010-2023, Lawrence Livermore National Security, LLC. Produced
// at the Lawrence Livermore National Laboratory. All Rights reserved. See files
// LICENSE and NOTICE for details. LLNL-CODE-806117.
//
// This file is part of the MFEM library. For more information and source code
// availability visit https://mfem.org.
//
// MFEM is free software; you can redistribute it and/or modify it under the
// terms of the BSD-3 license. We welcome feedback and contributions, see file
// CONTRIBUTING.md for details.

#ifndef MFEM_FESPACE
#define MFEM_FESPACE

#include "../config/config.hpp"
#include "../linalg/sparsemat.hpp"
#include "../mesh/mesh.hpp"
#include "fe_coll.hpp"
#include "doftrans.hpp"
#include "restriction.hpp"
#include <iostream>
#include <unordered_map>

namespace mfem
{

/** @brief The ordering method used when the number of unknowns per mesh node
    (vector dimension) is bigger than 1. */
class Ordering
{
public:
   /// %Ordering methods:
   enum Type
   {
      byNODES, /**< loop first over the nodes (inner loop) then over the vector
                    dimension (outer loop); symbolically it can be represented
                    as: XXX...,YYY...,ZZZ... */
      byVDIM   /**< loop first over the vector dimension (inner loop) then over
                    the nodes (outer loop); symbolically it can be represented
                    as: XYZ,XYZ,XYZ,... */
   };

   template <Type Ord>
   static inline int Map(int ndofs, int vdim, int dof, int vd);

   template <Type Ord>
   static void DofsToVDofs(int ndofs, int vdim, Array<int> &dofs);
};

/// @brief Type describing possible layouts for Q-vectors.
/// @sa QuadratureInterpolator and FaceQuadratureInterpolator.
enum class QVectorLayout
{
   byNODES,  ///< NQPT x VDIM x NE (values) / NQPT x VDIM x DIM x NE (grads)
   byVDIM    ///< VDIM x NQPT x NE (values) / VDIM x DIM x NQPT x NE (grads)
};

template <> inline int
Ordering::Map<Ordering::byNODES>(int ndofs, int vdim, int dof, int vd)
{
   MFEM_ASSERT(dof < ndofs && -1-dof < ndofs && 0 <= vd && vd < vdim, "");
   return (dof >= 0) ? dof+ndofs*vd : dof-ndofs*vd;
}

template <> inline int
Ordering::Map<Ordering::byVDIM>(int ndofs, int vdim, int dof, int vd)
{
   MFEM_ASSERT(dof < ndofs && -1-dof < ndofs && 0 <= vd && vd < vdim, "");
   return (dof >= 0) ? vd+vdim*dof : -1-(vd+vdim*(-1-dof));
}


/// Constants describing the possible orderings of the DOFs in one element.
enum class ElementDofOrdering
{
   /// Native ordering as defined by the FiniteElement.
   /** This ordering can be used by tensor-product elements when the
       interpolation from the DOFs to quadrature points does not use the
       tensor-product structure. */
   NATIVE,
   /// Lexicographic ordering for tensor-product FiniteElements.
   /** This ordering can be used only with tensor-product elements. */
   LEXICOGRAPHIC
};

// Forward declarations
class NURBSExtension;
class BilinearFormIntegrator;
class QuadratureSpace;
class QuadratureInterpolator;
class FaceQuadratureInterpolator;


/** @brief Class FiniteElementSpace - responsible for providing FEM view of the
    mesh, mainly managing the set of degrees of freedom.

    @details The term "degree of freedom", or "dof" for short, can mean
    different things in different contexts. In MFEM we use "dof" to refer to
    four closely related types of data; @ref edof "edofs", @ref ldof "ldofs",
    @ref tdof "tdofs", and @ref vdof "vdofs".

    @anchor edof @par Element DoF:
    %Element dofs, sometimes referred to as @b edofs, are the expansion
    coefficients used to build the linear combination of basis functions which
    approximate a field within one element of the computational mesh. The
    arrangement of the element dofs is determined by the basis function and
    element types.
    @par
    %Element dofs are usually accessed one element at a time but they can be
    concatenated together into a global vector when minimizing access time is
    crucial. The global number of element dofs is not directly available from
    the FiniteElementSpace. It can be determined by repeatedly calling
    FiniteElementSpace::GetElementDofs and summing the lengths of the resulting
    @a dofs arrays.

    @anchor ldof @par Local DoF:
    Most basis function types share many of their element dofs with neighboring
    elements. Consequently, the global @ref edof "edof" vector suggested above
    would contain many redundant entries. One of the primary roles of the
    FiniteElementSpace is to collapse out these redundancies and
    define a unique ordering of the remaining degrees of freedom. The
    collapsed set of dofs are called @b "local dofs" or @b ldofs in
    the MFEM parlance.
    @par
    The term @b local in this context refers to the local rank in a parallel
    processing environment. MFEM can, of course, be used in sequential
    computing environments but it is designed with parallel processing in mind
    and this terminology reflects that design focus.
    @par
    When running in parallel the set of local dofs contains all of the degrees
    of freedom associated with locally owned elements. When running in serial
    all elements are locally owned so all element dofs are represented in the
    set of local dofs.
    @par
    There are two important caveats regarding local dofs. First, some basis
    function types, Nedelec and Raviart-Thomas are the prime examples, have an
    orientation associated with each basis function. The relative orientations
    of such basis functions in neighboring elements can lead to shared degrees
    of freedom with opposite signs from the point of view of these neighboring
    elements. MFEM typically chooses the orientation of the first such shared
    degree of freedom that it encounters as the default orientation for the
    corresponding local dof. When this local dof is referenced by a neighboring
    element which happens to require the opposite orientation the local dof
    index will be returned (by calls to functions such as
    FiniteElementSpace::GetElementDofs) as a negative integer. In such cases
    the actual offset into the vector of local dofs is @b -index-1 and the
    value expected by this element should have the opposite sign to the value
    stored in the local dof vector.
    @par
    The second important caveat only pertains to high order Nedelec basis
    functions when shared triangular faces are present in the mesh. In this
    very particular case the relative orientation of the face with respect to
    its two neighboring elements can lead to different definitions of the
    degrees of freedom associated with the interior of the face which cannot
    be handled by simply flipping the signs of the corresponding values. The
    DofTransformation class is designed to manage the necessary @b edof to
    @b ldof transformations in this case. In the majority of cases the
    DofTransformation is unnecessary and a NULL pointer will be returned in
    place of a pointer to this object. See DofTransformation for more
    information.

    @anchor tdof @par True DoF:
    As the name suggests "true dofs" or @b tdofs form the minimal set of data
    values needed (along with mesh and basis function definitions) to uniquely
    define a finite element discretization of a field. The number of true dofs
    determines the size of the linear systems which typically need to be solved
    in FEM simulations.
    @par
    Often the true dofs and the local dofs are identical, however, there are
    important cases where they differ significantly. The first such case is
    related to non-conforming meshes. On non-conforming meshes it is common
    for degrees of freedom associated with "hanging" nodes, edges, or faces to
    be constrained by degrees of freedom associated with another mesh entity.
    In such cases the "hanging" degrees of freedom should not be considered
    "true" degrees of freedom since their values cannot be independently
    assigned. For this reason the FiniteElementSpace must process these
    constraints and define a reduced set of "true" degrees of freedom which are
    distinct from the local degrees of freedom.
    @par
    The second important distinction arises in parallel processing. When
    distributing a linear system in parallel each degree of freedom must be
    assigned to a particular processor, its owner. From the finite element
    point of view it is convenient to distribute a computational mesh and
    define an owning processor for each element. Since degrees of freedom may
    be shared between neighboring elements they may also be shared between
    neighboring processors. Another role of the FiniteElementSpace is to
    identify the ownership of degrees of freedom which must be shared between
    processors. Therefore the set of "true" degrees of freedom must also remove
    redundant degrees of freedom which are owned by other processors.
    @par
    To summarize the set of true degrees of freedom are those degrees of
    freedom needed to solve a linear system representing the partial
    differential equation being modeled. True dofs differ from "local" dofs by
    eliminating redundancies across processor boundaries and applying
    the constraints needed to properly define fields on non-conforming meshes.

    @anchor vdof @par Vector DoF:
    %Vector dofs or @b vdofs are related to fields which are constructed using
    multiple copies of the same set of basis functions. A typical example would
    be the use of three instances of the scalar H1 basis functions to
    approximate the x, y, and z components of a displacement vector field in
    three dimensional space as often seen in elasticity simulations.
    @par
    %Vector dofs do not represent a specific index space the way the three
    previous types of dofs do. Rather they are related to modifications of
    these other index spaces to accomodate multiple copies of the underlying
    function spaces.
    @par
    When using @b vdofs, i.e. when @b vdim != 1, the FiniteElementSpace only
    manages a single set of degrees of freedom and then uses simple rules to
    determine the appropriate offsets into the full index spaces. Two ordering
    rules are supported; @b byNODES and @b byVDIM. See Ordering::Type for
    details.
    @par
    Clearly the notion of a @b vdof is relevant in each of the three contexts
    mentioned above so extra care must be taken whenever @b vdim != 1 to ensure
    that the @b edof, @b ldof, or @b tdof is being interpretted correctly.
 */
class FiniteElementSpace
{
   friend class InterpolationGridTransfer;
   friend class PRefinementTransferOperator;
   friend void Mesh::Swap(Mesh &, bool);
   friend class LORBase;

protected:
   /// The mesh that FE space lives on (not owned).
   Mesh *mesh;

   /// Associated FE collection (not owned).
   const FiniteElementCollection *fec;

   /// %Vector dimension (number of unknowns per degree of freedom).
   int vdim;

   /** Type of ordering of the vector dofs when #vdim > 1.
       - Ordering::byNODES - first nodes, then vector dimension,
       - Ordering::byVDIM  - first vector dimension, then nodes */
   Ordering::Type ordering;

   /// Number of degrees of freedom. Number of unknowns is #ndofs * #vdim.
   int ndofs;

   /** Polynomial order for each element. If empty, all elements are assumed
       to be of the default order (fec->GetOrder()). */
   Array<char> elem_order;

   int nvdofs, nedofs, nfdofs, nbdofs;
   int uni_fdof; ///< # of single face DOFs if all faces uniform; -1 otherwise
   int *bdofs; ///< internal DOFs of elements if mixed/var-order; NULL otherwise

   /** Variable order spaces only: DOF assignments for edges and faces, see
       docs in MakeDofTable. For constant order spaces the tables are empty. */
   Table var_edge_dofs;
   Table var_face_dofs; ///< NOTE: also used for spaces with mixed faces

   /** Additional data for the var_*_dofs tables: individual variant orders
       (these are basically alternate J arrays for var_edge/face_dofs). */
   Array<char> var_edge_orders, var_face_orders;

   // precalculated DOFs for each element, boundary element, and face
   mutable Table *elem_dof; // owned (except in NURBS FE space)
   mutable Table *elem_fos; // face orientations by element index
   mutable Table *bdr_elem_dof; // owned (except in NURBS FE space)
   mutable Table *bdr_elem_fos; // bdr face orientations by bdr element index
   mutable Table *face_dof; // owned; in var-order space contains variant 0 DOFs

   Array<int> dof_elem_array, dof_ldof_array;

   NURBSExtension *NURBSext;
   int own_ext;
   mutable Array<int> face_to_be; // NURBS FE space only

   Array<StatelessDofTransformation *> DoFTransArray;
   mutable DofTransformation DoFTrans;
   mutable VDofTransformation VDoFTrans;

   /** Matrix representing the prolongation from the global conforming dofs to
       a set of intermediate partially conforming dofs, e.g. the dofs associated
       with a "cut" space on a non-conforming mesh. */
   mutable SparseMatrix *cP; // owned
   /// Conforming restriction matrix such that cR.cP=I.
   mutable SparseMatrix *cR; // owned
   /// A version of the conforming restriction matrix for variable-order spaces.
   mutable SparseMatrix *cR_hp; // owned
   mutable bool cP_is_set;

   /// Transformation to apply to GridFunctions after space Update().
   OperatorHandle Th;

   /// The element restriction operators, see GetElementRestriction().
   mutable OperatorHandle L2E_nat, L2E_lex;
   /// The face restriction operators, see GetFaceRestriction().
   using key_face = std::tuple<bool, ElementDofOrdering, FaceType, L2FaceValues>;
   struct key_hash
   {
      std::size_t operator()(const key_face& k) const
      {
         return std::get<0>(k)
                + 2 * (int)std::get<1>(k)
                + 4 * (int)std::get<2>(k)
                + 8 * (int)std::get<3>(k);
      }
   };
   using map_L2F = std::unordered_map<const key_face,FaceRestriction*,key_hash>;
   mutable map_L2F L2F;

   mutable Array<QuadratureInterpolator*> E2Q_array;
   mutable Array<FaceQuadratureInterpolator*> E2IFQ_array;
   mutable Array<FaceQuadratureInterpolator*> E2BFQ_array;

   /** Update counter, incremented every time the space is constructed/updated.
       Used by GridFunctions to check if they are up to date with the space. */
   long sequence;

   /** Mesh sequence number last seen when constructing the space. The space
       needs updating if Mesh::GetSequence() is larger than this. */
   long mesh_sequence;

   /// True if at least one element order changed (variable-order space only).
   bool orders_changed;

   bool relaxed_hp; // see SetRelaxedHpConformity()

   void UpdateNURBS();

   void Construct();
   void Destroy();

   void ConstructDoFTransArray();
   void DestroyDoFTransArray();

   void BuildElementToDofTable() const;
   void BuildBdrElementToDofTable() const;
   void BuildFaceToDofTable() const;

   /** @brief  Generates partial face_dof table for a NURBS space.

       The table is only defined for exterior faces that coincide with a
       boundary. */
   void BuildNURBSFaceToDofTable() const;

   /// Bit-mask representing a set of orders needed by an edge/face.
   typedef std::uint64_t VarOrderBits;
   static constexpr int MaxVarOrder = 8*sizeof(VarOrderBits) - 1;

   /// Return the minimum order (least significant bit set) in the bit mask.
   static int MinOrder(VarOrderBits bits);

   /// Return element order: internal version of GetElementOrder without checks.
   int GetElementOrderImpl(int i) const;

   /** In a variable order space, calculate a bitmask of polynomial orders that
       need to be represented on each edge and face. */
   void CalcEdgeFaceVarOrders(Array<VarOrderBits> &edge_orders,
                              Array<VarOrderBits> &face_orders) const;

   /** Build the table var_edge_dofs (or var_face_dofs) in a variable order
       space; return total edge/face DOFs. */
   int MakeDofTable(int ent_dim, const Array<int> &entity_orders,
                    Table &entity_dofs, Array<char> *var_ent_order);

   /// Search row of a DOF table for a DOF set of size 'ndof', return first DOF.
   int FindDofs(const Table &var_dof_table, int row, int ndof) const;

   /** In a variable order space, return edge DOFs associated with a polynomial
       order that has 'ndof' degrees of freedom. */
   int FindEdgeDof(int edge, int ndof) const
   { return FindDofs(var_edge_dofs, edge, ndof); }

   /// Similar to FindEdgeDof, but used for mixed meshes too.
   int FindFaceDof(int face, int ndof) const
   { return FindDofs(var_face_dofs, face, ndof); }

   int FirstFaceDof(int face, int variant = 0) const
   { return uni_fdof >= 0 ? face*uni_fdof : var_face_dofs.GetRow(face)[variant];}

   /// Return number of possible DOF variants for edge/face (var. order spaces).
   int GetNVariants(int entity, int index) const;

   /// Helper to get vertex, edge or face DOFs (entity=0,1,2 resp.).
   int GetEntityDofs(int entity, int index, Array<int> &dofs,
                     Geometry::Type master_geom = Geometry::INVALID,
                     int variant = 0) const;

   // Get degenerate face DOFs: see explanation in method implementation.
   int GetDegenerateFaceDofs(int index, Array<int> &dofs,
                             Geometry::Type master_geom, int variant) const;

   int GetNumBorderDofs(Geometry::Type geom, int order) const;

   /// Calculate the cP and cR matrices for a nonconforming mesh.
   void BuildConformingInterpolation() const;

   static void AddDependencies(SparseMatrix& deps, Array<int>& master_dofs,
                               Array<int>& slave_dofs, DenseMatrix& I,
                               int skipfirst = 0);

   static bool DofFinalizable(int dof, const Array<bool>& finalized,
                              const SparseMatrix& deps);

   void AddEdgeFaceDependencies(SparseMatrix &deps, Array<int>& master_dofs,
                                const FiniteElement *master_fe,
                                Array<int> &slave_dofs, int slave_face,
                                const DenseMatrix *pm) const;

   /// Replicate 'mat' in the vector dimension, according to vdim ordering mode.
   void MakeVDimMatrix(SparseMatrix &mat) const;

   /// GridFunction interpolation operator applicable after mesh refinement.
   class RefinementOperator : public Operator
   {
      const FiniteElementSpace* fespace;
      DenseTensor localP[Geometry::NumGeom];
      Table* old_elem_dof; // Owned.
      Table* old_elem_fos; // Owned.

      Array<StatelessDofTransformation*> old_DoFTransArray;
      mutable DofTransformation old_DoFTrans;
      mutable VDofTransformation old_VDoFTrans;

      void ConstructDoFTransArray();

   public:
      /** Construct the operator based on the elem_dof table of the original
          (coarse) space. The class takes ownership of the table. */
      RefinementOperator(const FiniteElementSpace* fespace,
                         Table *old_elem_dof/*takes ownership*/,
                         Table *old_elem_fos/*takes ownership*/, int old_ndofs);
      RefinementOperator(const FiniteElementSpace *fespace,
                         const FiniteElementSpace *coarse_fes);
      virtual void Mult(const Vector &x, Vector &y) const;
      virtual void MultTranspose(const Vector &x, Vector &y) const;
      virtual ~RefinementOperator();
   };

   /// Derefinement operator, used by the friend class InterpolationGridTransfer.
   class DerefinementOperator : public Operator
   {
      const FiniteElementSpace *fine_fes; // Not owned.
      DenseTensor localR[Geometry::NumGeom];
      Table *coarse_elem_dof; // Owned.
      // Table *coarse_elem_fos; // Owned.
      Table coarse_to_fine;
      Array<int> coarse_to_ref_type;
      Array<Geometry::Type> ref_type_to_geom;
      Array<int> ref_type_to_fine_elem_offset;

   public:
      DerefinementOperator(const FiniteElementSpace *f_fes,
                           const FiniteElementSpace *c_fes,
                           BilinearFormIntegrator *mass_integ);
      virtual void Mult(const Vector &x, Vector &y) const;
      virtual ~DerefinementOperator();
   };

   /** This method makes the same assumptions as the method:
       void GetLocalRefinementMatrices(
           const FiniteElementSpace &coarse_fes, Geometry::Type geom,
           DenseTensor &localP) const
       which is defined below. It also assumes that the coarse fes and this have
       the same vector dimension, vdim. */
   SparseMatrix *RefinementMatrix_main(const int coarse_ndofs,
                                       const Table &coarse_elem_dof,
                                       const Table *coarse_elem_fos,
                                       const DenseTensor localP[]) const;

   void GetLocalRefinementMatrices(Geometry::Type geom,
                                   DenseTensor &localP) const;
   void GetLocalDerefinementMatrices(Geometry::Type geom,
                                     DenseTensor &localR) const;

   /** Calculate explicit GridFunction interpolation matrix (after mesh
       refinement). NOTE: consider using the RefinementOperator class instead
       of the fully assembled matrix, which can take a lot of memory. */
   SparseMatrix* RefinementMatrix(int old_ndofs, const Table* old_elem_dof,
                                  const Table* old_elem_fos);

   /// Calculate GridFunction restriction matrix after mesh derefinement.
   SparseMatrix* DerefinementMatrix(int old_ndofs, const Table* old_elem_dof,
                                    const Table* old_elem_fos);

   /** @brief Return in @a localP the local refinement matrices that map
       between fespaces after mesh refinement. */
   /** This method assumes that this->mesh is a refinement of coarse_fes->mesh
       and that the CoarseFineTransformations of this->mesh are set accordingly.
       Another assumption is that the FEs of this use the same MapType as the FEs
       of coarse_fes. Finally, it assumes that the spaces this and coarse_fes are
       NOT variable-order spaces. */
   void GetLocalRefinementMatrices(const FiniteElementSpace &coarse_fes,
                                   Geometry::Type geom,
                                   DenseTensor &localP) const;

   /// Help function for constructors + Load().
   void Constructor(Mesh *mesh, NURBSExtension *ext,
                    const FiniteElementCollection *fec,
                    int vdim = 1, int ordering = Ordering::byNODES);

   /// Updates the internal mesh pointer. @warning @a new_mesh must be
   /// <b>topologically identical</b> to the existing mesh. Used if the address
   /// of the Mesh object has changed, e.g. in @a Mesh::Swap.
   virtual void UpdateMeshPointer(Mesh *new_mesh);

   /// Resize the elem_order array on mesh change.
   void UpdateElementOrders();

   /// @brief Copies the prolongation and restriction matrices from @a fes.
   ///
   /// Used for low order preconditioning on non-conforming meshes. If the DOFs
   /// require a permutation, it will be supplied by non-NULL @a perm. NULL @a
   /// perm indicates that no permutation is required.
   virtual void CopyProlongationAndRestriction(const FiniteElementSpace &fes,
                                               const Array<int> *perm);

public:
   /** @brief Default constructor: the object is invalid until initialized using
       the method Load(). */
   FiniteElementSpace();

   /** @brief Copy constructor: deep copy all data from @a orig except the Mesh,
       the FiniteElementCollection, and some derived data. */
   /** If the @a mesh or @a fec pointers are NULL (default), then the new
       FiniteElementSpace will reuse the respective pointers from @a orig. If
       any of these pointers is not NULL, the given pointer will be used instead
       of the one used by @a orig.

       @note The objects pointed to by the @a mesh and @a fec parameters must be
       either the same objects as the ones used by @a orig, or copies of them.
       Otherwise, the behavior is undefined.

       @note Derived data objects, such as the conforming prolongation and
       restriction matrices, and the update operator, will not be copied, even
       if they are created in the @a orig object. */
   FiniteElementSpace(const FiniteElementSpace &orig, Mesh *mesh = NULL,
                      const FiniteElementCollection *fec = NULL);

   FiniteElementSpace(Mesh *mesh,
                      const FiniteElementCollection *fec,
                      int vdim = 1, int ordering = Ordering::byNODES)
   { Constructor(mesh, NULL, fec, vdim, ordering); }

   /// Construct a NURBS FE space based on the given NURBSExtension, @a ext.
   /** @note If the pointer @a ext is NULL, this constructor is equivalent to
       the standard constructor with the same arguments minus the
       NURBSExtension, @a ext. */
   FiniteElementSpace(Mesh *mesh, NURBSExtension *ext,
                      const FiniteElementCollection *fec,
                      int vdim = 1, int ordering = Ordering::byNODES)
   { Constructor(mesh, ext, fec, vdim, ordering); }

   /// Copy assignment not supported
   FiniteElementSpace& operator=(const FiniteElementSpace&) = delete;

   /// Returns the mesh
   inline Mesh *GetMesh() const { return mesh; }

   const NURBSExtension *GetNURBSext() const { return NURBSext; }
   NURBSExtension *GetNURBSext() { return NURBSext; }
   NURBSExtension *StealNURBSext();

   bool Conforming() const { return mesh->Conforming() && cP == NULL; }
   bool Nonconforming() const { return mesh->Nonconforming() || cP != NULL; }

   /// Sets the order of the i'th finite element.
   /** By default, all elements are assumed to be of fec->GetOrder(). Once
       SetElementOrder is called, the space becomes a variable order space. */
   void SetElementOrder(int i, int p);

   /// Returns the order of the i'th finite element.
   int GetElementOrder(int i) const;

   /// Return the maximum polynomial order.
   int GetMaxElementOrder() const
   { return IsVariableOrder() ? elem_order.Max() : fec->GetOrder(); }

   /// Returns true if the space contains elements of varying polynomial orders.
   bool IsVariableOrder() const { return elem_order.Size(); }

   /// The returned SparseMatrix is owned by the FiniteElementSpace.
   const SparseMatrix *GetConformingProlongation() const;

   /// The returned SparseMatrix is owned by the FiniteElementSpace.
   const SparseMatrix *GetConformingRestriction() const;

   /** Return a version of the conforming restriction matrix for variable-order
       spaces with complex hp interfaces, where some true DOFs are not owned by
       any elements and need to be interpolated from higher order edge/face
       variants (see also @a SetRelaxedHpConformity()). */
   /// The returned SparseMatrix is owned by the FiniteElementSpace.
   const SparseMatrix *GetHpConformingRestriction() const;

   /// The returned Operator is owned by the FiniteElementSpace.
   virtual const Operator *GetProlongationMatrix() const
   { return GetConformingProlongation(); }

   /// Return an operator that performs the transpose of GetRestrictionOperator
   /** The returned operator is owned by the FiniteElementSpace. In serial this
       is the same as GetProlongationMatrix() */
   virtual const Operator *GetRestrictionTransposeOperator() const
   { return GetConformingProlongation(); }

   /// An abstract operator that performs the same action as GetRestrictionMatrix
   /** In some cases this is an optimized matrix-free implementation. The
       returned operator is owned by the FiniteElementSpace. */
   virtual const Operator *GetRestrictionOperator() const
   { return GetConformingRestriction(); }

   /// The returned SparseMatrix is owned by the FiniteElementSpace.
   virtual const SparseMatrix *GetRestrictionMatrix() const
   { return GetConformingRestriction(); }

   /// The returned SparseMatrix is owned by the FiniteElementSpace.
   virtual const SparseMatrix *GetHpRestrictionMatrix() const
   { return GetHpConformingRestriction(); }

   /// Return an Operator that converts L-vectors to E-vectors.
   /** An L-vector is a vector of size GetVSize() which is the same size as a
       GridFunction. An E-vector represents the element-wise discontinuous
       version of the FE space.

       The layout of the E-vector is: ND x VDIM x NE, where ND is the number of
       degrees of freedom, VDIM is the vector dimension of the FE space, and NE
       is the number of the mesh elements.

       The parameter @a e_ordering describes how the local DOFs in each element
       should be ordered in the E-vector, see ElementDofOrdering.

       For discontinuous spaces, the element restriction corresponds to a
       permutation of the degrees of freedom, implemented by the
       L2ElementRestriction class.

       The returned Operator is owned by the FiniteElementSpace. */
   const ElementRestrictionOperator *GetElementRestriction(
      ElementDofOrdering e_ordering) const;

   /// Return an Operator that converts L-vectors to E-vectors on each face.
   virtual const FaceRestriction *GetFaceRestriction(
      ElementDofOrdering f_ordering, FaceType,
      L2FaceValues mul = L2FaceValues::DoubleValued) const;

   /** @brief Return a QuadratureInterpolator that interpolates E-vectors to
       quadrature point values and/or derivatives (Q-vectors). */
   /** An E-vector represents the element-wise discontinuous version of the FE
       space and can be obtained, for example, from a GridFunction using the
       Operator returned by GetElementRestriction().

       All elements will use the same IntegrationRule, @a ir as the target
       quadrature points.

       @note The returned pointer is shared. A good practice, before using it,
       is to set all its properties to their expected values, as other parts of
       the code may also change them. That is, it's good to call
       SetOutputLayout() and DisableTensorProducts() before interpolating. */
   const QuadratureInterpolator *GetQuadratureInterpolator(
      const IntegrationRule &ir) const;

   /** @brief Return a QuadratureInterpolator that interpolates E-vectors to
       quadrature point values and/or derivatives (Q-vectors). */
   /** An E-vector represents the element-wise discontinuous version of the FE
       space and can be obtained, for example, from a GridFunction using the
       Operator returned by GetElementRestriction().

       The target quadrature points in the elements are described by the given
       QuadratureSpace, @a qs.

       @note The returned pointer is shared. A good practice, before using it,
       is to set all its properties to their expected values, as other parts of
       the code may also change them. That is, it's good to call
       SetOutputLayout() and DisableTensorProducts() before interpolating. */
   const QuadratureInterpolator *GetQuadratureInterpolator(
      const QuadratureSpace &qs) const;

   /** @brief Return a FaceQuadratureInterpolator that interpolates E-vectors to
       quadrature point values and/or derivatives (Q-vectors).

       @note The returned pointer is shared. A good practice, before using it,
       is to set all its properties to their expected values, as other parts of
       the code may also change them. That is, it's good to call
       SetOutputLayout() and DisableTensorProducts() before interpolating. */
   const FaceQuadratureInterpolator *GetFaceQuadratureInterpolator(
      const IntegrationRule &ir, FaceType type) const;

   /// Returns the polynomial degree of the i'th finite element.
   /** NOTE: it is recommended to use GetElementOrder in new code. */
   int GetOrder(int i) const { return GetElementOrder(i); }

   /** Return the order of an edge. In a variable order space, return the order
       of a specific variant, or -1 if there are no more variants. */
   int GetEdgeOrder(int edge, int variant = 0) const;

   /// Returns the polynomial degree of the i'th face finite element
   int GetFaceOrder(int face, int variant = 0) const;

   /// Returns vector dimension.
   inline int GetVDim() const { return vdim; }

   /// @brief Returns number of degrees of freedom.
   /// This is the number of @ref ldof "Local Degrees of Freedom"
   inline int GetNDofs() const { return ndofs; }

   /// @brief Return the number of vector dofs, i.e. GetNDofs() x GetVDim().
   inline int GetVSize() const { return vdim * ndofs; }

   /// @brief Return the number of vector true (conforming) dofs.
   virtual int GetTrueVSize() const { return GetConformingVSize(); }

   /// Returns the number of conforming ("true") degrees of freedom
   /// (if the space is on a nonconforming mesh with hanging nodes).
   int GetNConformingDofs() const;

   int GetConformingVSize() const { return vdim * GetNConformingDofs(); }

   /// Return the ordering method.
   inline Ordering::Type GetOrdering() const { return ordering; }

   const FiniteElementCollection *FEColl() const { return fec; }

   /// Number of all scalar vertex dofs
   int GetNVDofs() const { return nvdofs; }
   /// Number of all scalar edge-interior dofs
   int GetNEDofs() const { return nedofs; }
   /// Number of all scalar face-interior dofs
   int GetNFDofs() const { return nfdofs; }

   /// Returns number of vertices in the mesh.
   inline int GetNV() const { return mesh->GetNV(); }

   /// Returns number of elements in the mesh.
   inline int GetNE() const { return mesh->GetNE(); }

   /// Returns number of faces (i.e. co-dimension 1 entities) in the mesh.
   /** The co-dimension 1 entities are those that have dimension 1 less than the
       mesh dimension, e.g. for a 2D mesh, the faces are the 1D entities, i.e.
       the edges. */
   inline int GetNF() const { return mesh->GetNumFaces(); }

   /// Returns number of boundary elements in the mesh.
   inline int GetNBE() const { return mesh->GetNBE(); }

   /// Returns the number of faces according to the requested type.
   /** If type==Boundary returns only the "true" number of boundary faces
       contrary to GetNBE() that returns "fake" boundary faces associated to
       visualization for GLVis.
       Similarly, if type==Interior, the "fake" boundary faces associated to
       visualization are counted as interior faces. */
   inline int GetNFbyType(FaceType type) const
   { return mesh->GetNFbyType(type); }

   /// Returns the type of element i.
   inline int GetElementType(int i) const
   { return mesh->GetElementType(i); }

   /// Returns the vertices of element i.
   inline void GetElementVertices(int i, Array<int> &vertices) const
   { mesh->GetElementVertices(i, vertices); }

   /// Returns the type of boundary element i.
   inline int GetBdrElementType(int i) const
   { return mesh->GetBdrElementType(i); }

   /// Returns ElementTransformation for the @a i-th element.
   ElementTransformation *GetElementTransformation(int i) const
   { return mesh->GetElementTransformation(i); }

   /** @brief Returns the transformation defining the @a i-th element in the
       user-defined variable @a ElTr. */
   void GetElementTransformation(int i, IsoparametricTransformation *ElTr)
   { mesh->GetElementTransformation(i, ElTr); }

   /// Returns ElementTransformation for the @a i-th boundary element.
   ElementTransformation *GetBdrElementTransformation(int i) const
   { return mesh->GetBdrElementTransformation(i); }

   int GetAttribute(int i) const { return mesh->GetAttribute(i); }

   int GetBdrAttribute(int i) const { return mesh->GetBdrAttribute(i); }

   /// @anchor getdof @name Local DoF Access Members
   /// These member functions produce arrays of local degree of freedom
   /// indices, see @ref ldof. If @b vdim == 1 these indices can be used to
   /// access entries in GridFunction, LinearForm, and BilinearForm objects.
   /// If @b vdim != 1 the corresponding @ref getvdof "Get*VDofs" methods
   /// should be used instead or one of the @ref dof2vdof "DofToVDof" methods
   /// could be used to produce the appropriate offsets from these local dofs.
   ///@{

   /// @brief Returns indices of degrees of freedom of element 'elem'.
   /// The returned indices are offsets into an @ref ldof vector. See also
   /// GetElementVDofs().
   ///
   /// @note In many cases the returned DofTransformation object will be NULL.
   /// In other cases see the documentation of the DofTransformation class for
   /// guidance on its role in performing @ref edof to @ref ldof transformations
   /// on local vectors and matrices. At present the DofTransformation is only
   /// needed for Nedelec basis functions of order 2 and above on 3D elements
   /// with triangular faces.
   ///
   /// @note The returned object should NOT be deleted by the caller.
   virtual DofTransformation *GetElementDofs(int elem, Array<int> &dofs) const;

   /// @brief The same as GetElementDofs(), but with a user-allocated
   /// DofTransformation object. @a doftrans must be allocated in advance and
   /// will be owned by the caller. The user can use the
   /// DofTransformation::GetDofTransformation method on the returned
   /// @a doftrans object to detect if the DofTransformation should actually be
   /// used.
   virtual void GetElementDofs(int elem, Array<int> &dofs,
                               DofTransformation &doftrans) const;

   /// @brief Returns indices of degrees of freedom for boundary element 'bel'.
   /// The returned indices are offsets into an @ref ldof vector. See also
   /// GetBdrElementVDofs().
   ///
   /// @note In many cases the returned DofTransformation object will be NULL.
   /// In other cases see the documentation of the DofTransformation class for
   /// guidance on its role in performing @ref edof to @ref ldof transformations
   /// on local vectors and matrices. At present the DofTransformation is only
   /// needed for Nedelec basis functions of order 2 and above on 3D elements
   /// with triangular faces.
   ///
   /// @note The returned object should NOT be deleted by the caller.
   virtual DofTransformation *GetBdrElementDofs(int bel,
                                                Array<int> &dofs) const;

<<<<<<< HEAD
   /// @brief The same as GetBdrElementDofs(), but with a user-allocated
   /// DofTransformation object. @a doftrans must be allocated in advance and
   /// will be owned by the caller. The user can use the
   /// DofTransformation::GetDofTransformation method on the returned
   /// @a doftrans object to detect if the DofTransformation should actually be
   /// used.
   virtual void GetBdrElementDofs(int bel, Array<int> &dofs,
                                  DofTransformation &doftrans) const;
=======
   /** @brief Returns indices of degrees of freedom for NURBS patch index
    @a patch. Cartesian ordering is used, for the tensor-product degrees of
    freedom. */
   void GetPatchDofs(int patch, Array<int> &dofs) const;
>>>>>>> c9e63c62

   /// @brief Returns the indices of the degrees of freedom for the specified
   /// face, including the DOFs for the edges and the vertices of the face.
   ///
   /// In variable order spaces, multiple variants of DOFs can be returned.
   /// See GetEdgeDofs() for more details.
   /// @return Order of the selected variant, or -1 if there are no more
   /// variants.
   ///
   /// The returned indices are offsets into an @ref ldof vector. See also
   /// GetFaceVDofs().
   virtual int GetFaceDofs(int face, Array<int> &dofs, int variant = 0) const;

   /// @brief Returns the indices of the degrees of freedom for the specified
   /// edge, including the DOFs for the vertices of the edge.
   ///
   /// In variable order spaces, multiple sets of DOFs may exist on an edge,
   /// corresponding to the different polynomial orders of incident elements.
   /// The 'variant' parameter is the zero-based index of the desired DOF set.
   /// The variants are ordered from lowest polynomial degree to the highest.
   /// @return Order of the selected variant, or -1 if there are no more
   /// variants.
   ///
   /// The returned indices are offsets into an @ref ldof vector. See also
   /// GetEdgeVDofs().
   int GetEdgeDofs(int edge, Array<int> &dofs, int variant = 0) const;

   /// @brief Returns the indices of the degrees of freedom for the specified
   /// vertices.
   ///
   /// The returned indices are offsets into an @ref ldof vector. See also
   /// GetVertexVDofs().
   void GetVertexDofs(int i, Array<int> &dofs) const;

   /// @brief Returns the indices of the degrees of freedom for the interior
   /// of the specified element.
   ///
   /// Specifically this refers to degrees of freedom which are not associated
   /// with the vertices, edges, or faces of the mesh. This method may be
   /// useful in conjunction with schemes which process shared and non-shared
   /// degrees of freedom differently such as static condensation.
   ///
   /// The returned indices are offsets into an @ref ldof vector. See also
   /// GetElementInteriorVDofs().
   void GetElementInteriorDofs(int i, Array<int> &dofs) const;

   /// @brief Returns the indices of the degrees of freedom for the interior
   /// of the specified face.
   ///
   /// Specifically this refers to degrees of freedom which are not associated
   /// with the vertices, edges, or cell interiors of the mesh. This method may
   /// be useful in conjunction with schemes which process shared and non-shared
   /// degrees of freedom differently such as static condensation.
   ///
   /// The returned indices are offsets into an @ref ldof vector. See also
   /// GetFaceInteriorVDofs().
   void GetFaceInteriorDofs(int i, Array<int> &dofs) const;

   /// @brief Returns the number of degrees of freedom associated with the
   /// interior of the specified element.
   ///
   /// See GetElementInteriorDofs() for more information or to obtain the
   /// relevant indices.
   int GetNumElementInteriorDofs(int i) const;

   /// @brief Returns the indices of the degrees of freedom for the interior
   /// of the specified edge.
   ///
   /// The returned indices are offsets into an @ref ldof vector. See also
   /// GetEdgeInteriorVDofs().
   void GetEdgeInteriorDofs(int i, Array<int> &dofs) const;
   ///@}

   /// @anchor dof2vdof @name DoF To VDoF Conversion methods
   /// These methods convert between local dof and local vector dof using the
   /// appropriate relationship based on the Ordering::Type defined in this
   /// FiniteElementSpace object.
   ///
   /// These methods assume the index set has a range [0, GetNDofs()) which
   /// will be mapped to the range [0, GetVSize()). This assumption can be
   /// changed in the forward mappings by passing a value for @a ndofs which
   /// differs from that returned by GetNDofs().
   ///
   /// @note Thse methods, with the exception of VDofToDof(), are designed to
   /// produce the correctly encoded values when dof entries are negative,
   /// see @ref ldof for more on negative dof indices.
   ///
   /// @warning When MFEM_DEBUG is enabled at build time the forward mappings
   /// will verify that each @a dof lies in the proper range. If MFEM_DEBUG is
   /// disabled no range checking is performed.
   ///@{

   /// @brief Returns the indices of all of the VDofs for the specified
   /// dimension 'vd'.
   ///
   /// The @a ndofs parameter can be used to indicate the total number of Dofs
   /// associated with each component of @b vdim. If @a ndofs is -1 (the
   /// default value), then the number of Dofs is determined by the
   /// FiniteElementSpace::GetNDofs().
   ///
   /// @note This method does not resize the @a dofs array. It takes the range
   /// of dofs [0, dofs.Size()) and converts these to @ref vdof "vdofs" and
   /// stores the results in the @a dofs array.
   void GetVDofs(int vd, Array<int> &dofs, int ndofs = -1) const;

   /// @brief Compute the full set of @ref vdof "vdofs" corresponding to each
   /// entry in @a dofs.
   ///
   /// @details Produces a set of @ref vdof "vdofs" of
   /// length @b vdim * dofs.Size() corresponding to the entries contained in
   /// the @a dofs array.
   ///
   /// The @a ndofs parameter can be used to indicate the total number of Dofs
   /// associated with each component of @b vdim. If @a ndofs is -1 (the
   /// default value), then the number of Dofs is <determined by the
   /// FiniteElementSpace::GetNDofs().
   ///
   /// @note The @a dofs array is overwritten and resized to accomodate the
   /// new values.
   void DofsToVDofs(Array<int> &dofs, int ndofs = -1) const;

   /// @brief Compute the set of @ref vdof "vdofs" corresponding to each entry
   /// in @a dofs for the given vector index @a vd.
   ///
   /// The @a ndofs parameter can be used to indicate the total number of Dofs
   /// associated with each component of @b vdim. If @a ndofs is -1 (the
   /// default value), then the number of Dofs is <determined by the
   /// FiniteElementSpace::GetNDofs().
   ///
   /// @note The @a dofs array is overwritten with the new values but its size
   /// will not be altered.
   void DofsToVDofs(int vd, Array<int> &dofs, int ndofs = -1) const;

   /// @brief Compute a single @ref vdof corresponding to the index @a dof and
   /// the vector index @a vd.
   ///
   /// The @a ndofs parameter can be used to indicate the total number of Dofs
   /// associated with each component of @b vdim. If @a ndofs is -1 (the
   /// default value), then the number of Dofs is <determined by the
   /// FiniteElementSpace::GetNDofs().
   int DofToVDof(int dof, int vd, int ndofs = -1) const;

   /// @brief Compute the inverse of the Dof to VDof mapping for a single
   /// index @a vdof.
   ///
   /// @warning This method is only intended for use with positive indices.
   /// Passing a negative value for @a vdof will produce an invalid result.
   int VDofToDof(int vdof) const
   { return (ordering == Ordering::byNODES) ? (vdof%ndofs) : (vdof/vdim); }

   ///@}

   /// @brief Remove the orientation information encoded into an array of dofs
   /// Some basis function types have a relative orientation associated with
   /// degrees of freedom shared between neighboring elements, see @ref ldof
   /// for more information. An orientation mismatch is indicated in the dof
   /// indices by a negative index value. This method replaces such negative
   /// indices with the corresponding positive offsets.
   ///
   /// @note The name of this method reflects the fact that it is most often
   /// applied to sets of @ref vdof "Vector Dofs" but it would work equally
   /// well on sets of @ref ldof "Local Dofs".
   static void AdjustVDofs(Array<int> &vdofs);

   /// Helper to encode a sign flip into a DOF index (for Hcurl/Hdiv shapes).
   static inline int EncodeDof(int entity_base, int idx)
   { return (idx >= 0) ? (entity_base + idx) : (-1-(entity_base + (-1-idx))); }

   /// Helper to return the DOF associated with a sign encoded DOF
   static inline int DecodeDof(int dof)
   { return (dof >= 0) ? dof : (-1 - dof); }

   /// Helper to determine the DOF and sign of a sign encoded DOF
   static inline int DecodeDof(int dof, double& sign)
   { return (dof >= 0) ? (sign = 1, dof) : (sign = -1, (-1 - dof)); }

   /// @anchor getvdof @name Local Vector DoF Access Members
   /// These member functions produce arrays of local vector degree of freedom
   /// indices, see @ref ldof and @ref vdof. These indices can be used to
   /// access entries in GridFunction, LinearForm, and BilinearForm objects
   /// regardless of the value of @b vdim.
   /// @{

   /// @brief Returns indices of degrees of freedom for the @a i'th element.
   /// The returned indices are offsets into an @ref ldof vector with @b vdim
   /// not necessarily equal to 1. The returned indices are always ordered
   /// byNODES, irrespective of whether the space is byNODES or byVDIM.
   /// See also GetElementDofs().
   ///
   /// @note In many cases the returned DofTransformation object will be NULL.
   /// In other cases see the documentation of the DofTransformation class for
   /// guidance on its role in performing @ref edof to @ref ldof transformations
   /// on local vectors and matrices. At present the DofTransformation is only
   /// needed for Nedelec basis functions of order 2 and above on 3D elements
   /// with triangular faces.
   ///
   /// @note The returned object should NOT be deleted by the caller.
   DofTransformation *GetElementVDofs(int i, Array<int> &vdofs) const;

   /// @brief Returns indices of degrees of freedom for @a i'th boundary
   /// element.
   /// The returned indices are offsets into an @ref ldof vector with @b vdim
   /// not necessarily equal to 1. See also GetBdrElementDofs().
   ///
   /// @note In many cases the returned DofTransformation object will be NULL.
   /// In other cases see the documentation of the DofTransformation class for
   /// guidance on its role in performing @ref edof to @ref ldof transformations
   /// on local vectors and matrices. At present the DofTransformation is only
   /// needed for Nedelec basis functions of order 2 and above on 3D elements
   /// with triangular faces.
   ///
   /// @note The returned object should NOT be deleted by the caller.
   DofTransformation *GetBdrElementVDofs(int i, Array<int> &vdofs) const;

   /// Returns indices of degrees of freedom in @a vdofs for NURBS patch @a i.
   void GetPatchVDofs(int i, Array<int> &vdofs) const;

   /// @brief Returns the indices of the degrees of freedom for the specified
   /// face, including the DOFs for the edges and the vertices of the face.
   ///
   /// The returned indices are offsets into an @ref ldof vector with @b vdim
   /// not necessarily equal to 1. See GetFaceDofs() for more information.
   void GetFaceVDofs(int i, Array<int> &vdofs) const;

   /// @brief Returns the indices of the degrees of freedom for the specified
   /// edge, including the DOFs for the vertices of the edge.
   ///
   /// The returned indices are offsets into an @ref ldof vector with @b vdim
   /// not necessarily equal to 1. See GetEdgeDofs() for more information.
   void GetEdgeVDofs(int i, Array<int> &vdofs) const;

   /// @brief Returns the indices of the degrees of freedom for the specified
   /// vertices.
   ///
   /// The returned indices are offsets into an @ref ldof vector with @b vdim
   /// not necessarily equal to 1. See also GetVertexDofs().
   void GetVertexVDofs(int i, Array<int> &vdofs) const;

   /// @brief Returns the indices of the degrees of freedom for the interior
   /// of the specified element.
   ///
   /// The returned indices are offsets into an @ref ldof vector with @b vdim
   /// not necessarily equal to 1. See GetElementInteriorDofs() for more
   /// information.
   void GetElementInteriorVDofs(int i, Array<int> &vdofs) const;

   /// @brief Returns the indices of the degrees of freedom for the interior
   /// of the specified edge.
   ///
   /// The returned indices are offsets into an @ref ldof vector with @b vdim
   /// not necessarily equal to 1. See also GetEdgeInteriorDofs().
   void GetEdgeInteriorVDofs(int i, Array<int> &vdofs) const;
   /// @}

   /// (@deprecated) Use the Update() method if the space or mesh changed.
   MFEM_DEPRECATED void RebuildElementToDofTable();

   /** @brief Reorder the scalar DOFs based on the element ordering.

       The new ordering is constructed as follows: 1) loop over all elements as
       ordered in the Mesh; 2) for each element, assign new indices to all of
       its current DOFs that are still unassigned; the new indices we assign are
       simply the sequence `0,1,2,...`; if there are any signed DOFs their sign
       is preserved. */
   void ReorderElementToDofTable();

   const Table *GetElementToFaceOrientationTable() const { return elem_fos; }

   /** @brief Return a reference to the internal Table that stores the lists of
       scalar dofs, for each mesh element, as returned by GetElementDofs(). */
   const Table &GetElementToDofTable() const { return *elem_dof; }

   /** @brief Return a reference to the internal Table that stores the lists of
       scalar dofs, for each boundary mesh element, as returned by
       GetBdrElementDofs(). */
   const Table &GetBdrElementToDofTable() const
   { if (!bdr_elem_dof) { BuildBdrElementToDofTable(); } return *bdr_elem_dof; }

   /** @brief Return a reference to the internal Table that stores the lists of
       scalar dofs, for each face in the mesh, as returned by GetFaceDofs(). In
       this context, "face" refers to a (dim-1)-dimensional mesh entity. */
   /** @note In the case of a NURBS space, the rows corresponding to interior
       faces will be empty. */
   const Table &GetFaceToDofTable() const
   { if (!face_dof) { BuildFaceToDofTable(); } return *face_dof; }

   /** @brief Initialize internal data that enables the use of the methods
       GetElementForDof() and GetLocalDofForDof(). */
   void BuildDofToArrays();

   /// Return the index of the first element that contains dof @a i.
   /** This method can be called only after setup is performed using the method
       BuildDofToArrays(). */
   int GetElementForDof(int i) const { return dof_elem_array[i]; }
   /// Return the local dof index in the first element that contains dof @a i.
   /** This method can be called only after setup is performed using the method
       BuildDofToArrays(). */
   int GetLocalDofForDof(int i) const { return dof_ldof_array[i]; }

   /** @brief Returns pointer to the FiniteElement in the FiniteElementCollection
        associated with i'th element in the mesh object. */
   virtual const FiniteElement *GetFE(int i) const;

   /** @brief Returns pointer to the FiniteElement in the FiniteElementCollection
        associated with i'th boundary face in the mesh object. */
   const FiniteElement *GetBE(int i) const;

   /** @brief Returns pointer to the FiniteElement in the FiniteElementCollection
        associated with i'th face in the mesh object.  Faces in this case refer
        to the MESHDIM-1 primitive so in 2D they are segments and in 1D they are
        points.*/
   const FiniteElement *GetFaceElement(int i) const;

   /** @brief Returns pointer to the FiniteElement in the FiniteElementCollection
        associated with i'th edge in the mesh object. */
   const FiniteElement *GetEdgeElement(int i, int variant = 0) const;

   /// Return the trace element from element 'i' to the given 'geom_type'
   const FiniteElement *GetTraceElement(int i, Geometry::Type geom_type) const;

   /** @brief Mark degrees of freedom associated with boundary elements with
       the specified boundary attributes (marked in 'bdr_attr_is_ess').
       For spaces with 'vdim' > 1, the 'component' parameter can be used
       to restricts the marked vDOFs to the specified component. */
   virtual void GetEssentialVDofs(const Array<int> &bdr_attr_is_ess,
                                  Array<int> &ess_vdofs,
                                  int component = -1) const;

   /** @brief Get a list of essential true dofs, ess_tdof_list, corresponding to the
       boundary attributes marked in the array bdr_attr_is_ess.
       For spaces with 'vdim' > 1, the 'component' parameter can be used
       to restricts the marked tDOFs to the specified component. */
   virtual void GetEssentialTrueDofs(const Array<int> &bdr_attr_is_ess,
                                     Array<int> &ess_tdof_list,
                                     int component = -1);

   /** @brief Get a list of all boundary true dofs, @a boundary_dofs. For spaces
       with 'vdim' > 1, the 'component' parameter can be used to restricts the
       marked tDOFs to the specified component. Equivalent to
       FiniteElementSpace::GetEssentialTrueDofs with all boundary attributes
       marked as essential. */
   void GetBoundaryTrueDofs(Array<int> &boundary_dofs, int component = -1);

   /// Convert a Boolean marker array to a list containing all marked indices.
   static void MarkerToList(const Array<int> &marker, Array<int> &list);

   /** @brief Convert an array of indices (list) to a Boolean marker array where all
       indices in the list are marked with the given value and the rest are set
       to zero. */
   static void ListToMarker(const Array<int> &list, int marker_size,
                            Array<int> &marker, int mark_val = -1);

   /** @brief For a partially conforming FE space, convert a marker array (nonzero
       entries are true) on the partially conforming dofs to a marker array on
       the conforming dofs. A conforming dofs is marked iff at least one of its
       dependent dofs is marked. */
   void ConvertToConformingVDofs(const Array<int> &dofs, Array<int> &cdofs);

   /** @brief For a partially conforming FE space, convert a marker array (nonzero
       entries are true) on the conforming dofs to a marker array on the
       (partially conforming) dofs. A dof is marked iff it depends on a marked
       conforming dofs, where dependency is defined by the ConformingRestriction
       matrix; in other words, a dof is marked iff it corresponds to a marked
       conforming dof. */
   void ConvertFromConformingVDofs(const Array<int> &cdofs, Array<int> &dofs);

   /** @brief Generate the global restriction matrix from a discontinuous
       FE space to the continuous FE space of the same polynomial degree. */
   SparseMatrix *D2C_GlobalRestrictionMatrix(FiniteElementSpace *cfes);

   /** @brief Generate the global restriction matrix from a discontinuous
       FE space to the piecewise constant FE space. */
   SparseMatrix *D2Const_GlobalRestrictionMatrix(FiniteElementSpace *cfes);

   /** @brief Construct the restriction matrix from the FE space given by
       (*this) to the lower degree FE space given by (*lfes) which
       is defined on the same mesh. */
   SparseMatrix *H2L_GlobalRestrictionMatrix(FiniteElementSpace *lfes);

   /** @brief Construct and return an Operator that can be used to transfer
       GridFunction data from @a coarse_fes, defined on a coarse mesh, to @a
       this FE space, defined on a refined mesh. */
   /** It is assumed that the mesh of this FE space is a refinement of the mesh
       of @a coarse_fes and the CoarseFineTransformations returned by the method
       Mesh::GetRefinementTransforms() of the refined mesh are set accordingly.
       The Operator::Type of @a T can be set to request an Operator of the set
       type. Currently, only Operator::MFEM_SPARSEMAT and Operator::ANY_TYPE
       (matrix-free) are supported. When Operator::ANY_TYPE is requested, the
       choice of the particular Operator sub-class is left to the method.  This
       method also works in parallel because the transfer operator is local to
       the MPI task when the input is a synchronized ParGridFunction. */
   void GetTransferOperator(const FiniteElementSpace &coarse_fes,
                            OperatorHandle &T) const;

   /** @brief Construct and return an Operator that can be used to transfer
       true-dof data from @a coarse_fes, defined on a coarse mesh, to @a this FE
       space, defined on a refined mesh.

       This method calls GetTransferOperator() and multiplies the result by the
       prolongation operator of @a coarse_fes on the right, and by the
       restriction operator of this FE space on the left.

       The Operator::Type of @a T can be set to request an Operator of the set
       type. In serial, the supported types are: Operator::MFEM_SPARSEMAT and
       Operator::ANY_TYPE (matrix-free). In parallel, the supported types are:
       Operator::Hypre_ParCSR and Operator::ANY_TYPE. Any other type is treated
       as Operator::ANY_TYPE: the operator representation choice is made by this
       method. */
   virtual void GetTrueTransferOperator(const FiniteElementSpace &coarse_fes,
                                        OperatorHandle &T) const;

   /** @brief Reflect changes in the mesh: update number of DOFs, etc. Also, calculate
       GridFunction transformation operator (unless want_transform is false).
       Safe to call multiple times, does nothing if space already up to date. */
   virtual void Update(bool want_transform = true);

   /// Get the GridFunction update operator.
   const Operator* GetUpdateOperator() { Update(); return Th.Ptr(); }

   /// Return the update operator in the given OperatorHandle, @a T.
   void GetUpdateOperator(OperatorHandle &T) { T = Th; }

   /** @brief Set the ownership of the update operator: if set to false, the
       Operator returned by GetUpdateOperator() must be deleted outside the
       FiniteElementSpace. */
   /** The update operator ownership is automatically reset to true when a new
       update operator is created by the Update() method. */
   void SetUpdateOperatorOwner(bool own) { Th.SetOperatorOwner(own); }

   /// Specify the Operator::Type to be used by the update operators.
   /** The default type is Operator::ANY_TYPE which leaves the choice to this
       class. The other currently supported option is Operator::MFEM_SPARSEMAT
       which is only guaranteed to be honored for a refinement update operator.
       Any other type will be treated as Operator::ANY_TYPE.
       @note This operation destroys the current update operator (if owned). */
   void SetUpdateOperatorType(Operator::Type tid) { Th.SetType(tid); }

   /// Free the GridFunction update operator (if any), to save memory.
   virtual void UpdatesFinished() { Th.Clear(); }

   /** Return update counter, similar to Mesh::GetSequence(). Used by
       GridFunction to check if it is up to date with the space. */
   long GetSequence() const { return sequence; }

   /// Return whether or not the space is discontinuous (L2)
   bool IsDGSpace() const
   {
      return dynamic_cast<const L2_FECollection*>(fec) != NULL;
   }

   /** In variable order spaces on nonconforming (NC) meshes, this function
       controls whether strict conformity is enforced in cases where coarse
       edges/faces have higher polynomial order than their fine NC neighbors.
       In the default (strict) case, the coarse side polynomial order is
       reduced to that of the lowest order fine edge/face, so all fine
       neighbors can interpolate the coarse side exactly. If relaxed == true,
       some discontinuities in the solution in such cases are allowed and the
       coarse side is not restricted. For an example, see
       https://github.com/mfem/mfem/pull/1423#issuecomment-621340392 */
   void SetRelaxedHpConformity(bool relaxed = true)
   {
      relaxed_hp = relaxed;
      orders_changed = true; // force update
      Update(false);
   }

   /// Save finite element space to output stream @a out.
   void Save(std::ostream &out) const;

   /** @brief Read a FiniteElementSpace from a stream. The returned
       FiniteElementCollection is owned by the caller. */
   FiniteElementCollection *Load(Mesh *m, std::istream &input);

   virtual ~FiniteElementSpace();
};

/// @brief Return true if the mesh contains only one topology and the elements are tensor elements.
inline bool UsesTensorBasis(const FiniteElementSpace& fes)
{
   Mesh & mesh = *fes.GetMesh();
   const bool mixed = mesh.GetNumGeometries(mesh.Dimension()) > 1;
   // Potential issue: empty local mesh --> no element 0.
   return !mixed &&
          dynamic_cast<const mfem::TensorBasisElement *>(fes.GetFE(0))!=nullptr;
}

}

#endif<|MERGE_RESOLUTION|>--- conflicted
+++ resolved
@@ -822,7 +822,6 @@
    virtual DofTransformation *GetBdrElementDofs(int bel,
                                                 Array<int> &dofs) const;
 
-<<<<<<< HEAD
    /// @brief The same as GetBdrElementDofs(), but with a user-allocated
    /// DofTransformation object. @a doftrans must be allocated in advance and
    /// will be owned by the caller. The user can use the
@@ -831,12 +830,6 @@
    /// used.
    virtual void GetBdrElementDofs(int bel, Array<int> &dofs,
                                   DofTransformation &doftrans) const;
-=======
-   /** @brief Returns indices of degrees of freedom for NURBS patch index
-    @a patch. Cartesian ordering is used, for the tensor-product degrees of
-    freedom. */
-   void GetPatchDofs(int patch, Array<int> &dofs) const;
->>>>>>> c9e63c62
 
    /// @brief Returns the indices of the degrees of freedom for the specified
    /// face, including the DOFs for the edges and the vertices of the face.
@@ -883,6 +876,13 @@
    /// GetElementInteriorVDofs().
    void GetElementInteriorDofs(int i, Array<int> &dofs) const;
 
+   /// @brief Returns the number of degrees of freedom associated with the
+   /// interior of the specified element.
+   ///
+   /// See GetElementInteriorDofs() for more information or to obtain the
+   /// relevant indices.
+   int GetNumElementInteriorDofs(int i) const;
+
    /// @brief Returns the indices of the degrees of freedom for the interior
    /// of the specified face.
    ///
@@ -895,13 +895,6 @@
    /// GetFaceInteriorVDofs().
    void GetFaceInteriorDofs(int i, Array<int> &dofs) const;
 
-   /// @brief Returns the number of degrees of freedom associated with the
-   /// interior of the specified element.
-   ///
-   /// See GetElementInteriorDofs() for more information or to obtain the
-   /// relevant indices.
-   int GetNumElementInteriorDofs(int i) const;
-
    /// @brief Returns the indices of the degrees of freedom for the interior
    /// of the specified edge.
    ///
@@ -909,6 +902,11 @@
    /// GetEdgeInteriorVDofs().
    void GetEdgeInteriorDofs(int i, Array<int> &dofs) const;
    ///@}
+
+   /** @brief Returns indices of degrees of freedom for NURBS patch index
+    @a patch. Cartesian ordering is used, for the tensor-product degrees of
+    freedom. */
+   void GetPatchDofs(int patch, Array<int> &dofs) const;
 
    /// @anchor dof2vdof @name DoF To VDoF Conversion methods
    /// These methods convert between local dof and local vector dof using the
